[package]
name = "citrea"
version = { workspace = true }
authors = { workspace = true }
default-run = "citrea"
edition = { workspace = true }
homepage = { workspace = true }
license = { workspace = true }
publish = false
resolver = "2"

# See more keys and their definitions at https://doc.rust-lang.org/cargo/reference/manifest.html

[dependencies]
# Citrea deps
bitcoin-da = { path = "../../crates/bitcoin-da", features = ["native"] }
citrea-batch-prover = { path = "../../crates/batch-prover" }
citrea-common = { path = "../../crates/common" }
citrea-fullnode = { path = "../../crates/fullnode" }
citrea-light-client-prover = { path = "../../crates/light-client-prover", features = ["native"] }
citrea-primitives = { path = "../../crates/primitives" }
citrea-risc0 = { package = "risc0", path = "./provers/risc0" }
citrea-risc0-adapter = { path = "../../crates/risc0", features = ["native"] }
citrea-sequencer = { path = "../../crates/sequencer" }
# citrea-sp1 = { path = "../../crates/sp1", features = ["native"] }
citrea-stf = { path = "../../crates/citrea-stf", features = ["native"] }
ethereum-rpc = { path = "../../crates/ethereum-rpc" }
prover-services = { path = "../../crates/prover-services" }
sequencer-client = { path = "../../crates/sequencer-client" }

# Sovereign-SDK deps
soft-confirmation-rule-enforcer = { path = "../../crates/soft-confirmation-rule-enforcer" }
sov-db = { path = "../../crates/sovereign-sdk/full-node/db/sov-db" }
sov-ledger-rpc = { path = "../../crates/sovereign-sdk/full-node/sov-ledger-rpc", features = ["server"] }
sov-mock-da = { path = "../../crates/sovereign-sdk/adapters/mock-da", features = ["native"] }
sov-modules-api = { path = "../../crates/sovereign-sdk/module-system/sov-modules-api", features = ["native"] }
sov-modules-rollup-blueprint = { path = "../../crates/sovereign-sdk/module-system/sov-modules-rollup-blueprint" }
sov-modules-stf-blueprint = { path = "../../crates/sovereign-sdk/module-system/sov-modules-stf-blueprint", features = ["native"] }
sov-prover-storage-manager = { path = "../../crates/sovereign-sdk/full-node/sov-prover-storage-manager" }
sov-rollup-interface = { path = "../../crates/sovereign-sdk/rollup-interface", features = ["native"] }
sov-state = { path = "../../crates/sovereign-sdk/module-system/sov-state", features = ["native"] }
sov-stf-runner = { path = "../../crates/sovereign-sdk/full-node/sov-stf-runner", features = ["native"] }

# 3rd-party deps
alloy-primitives = { workspace = true }
alloy-sol-types = { workspace = true }
anyhow = { workspace = true }
async-trait = { workspace = true }
borsh = { workspace = true, features = ["bytes"] }
clap = { workspace = true }
hex = { workspace = true, optional = true }
jsonrpsee = { workspace = true, features = ["http-client", "server"] }
log-panics = { workspace = true }
reth-primitives = { workspace = true }
reth-rpc-types = { workspace = true }
reth-transaction-pool = { workspace = true }
secp256k1 = { workspace = true }
serde = { workspace = true, features = ["derive"] }
serde_json = { workspace = true }
tokio = { workspace = true }
tracing = { workspace = true }
tracing-subscriber = { workspace = true }

[dev-dependencies]
citrea-evm = { path = "../../crates/evm", features = ["native"] }
sov-mock-da = { path = "../../crates/sovereign-sdk/adapters/mock-da", default-features = false }
sov-prover-storage-manager = { path = "../../crates/sovereign-sdk/full-node/sov-prover-storage-manager", features = ["test-utils"] }
sov-rollup-interface = { path = "../../crates/sovereign-sdk/rollup-interface", features = ["fuzzing"] }

alloy = { workspace = true, features = ["hyper", "consensus", "rpc-types-eth", "provider-http", "signers", "signer-local"] }
alloy-rlp = { workspace = true }
bincode = { workspace = true }
borsh = { workspace = true }
hex = { workspace = true }
proptest = { workspace = true }
reqwest = { workspace = true }
rs_merkle = { workspace = true }
serde_json = { workspace = true }
sha2 = { workspace = true }
tempfile = { workspace = true }
tokio = { workspace = true }

revm = { workspace = true }

log = "0.4.22"
regex = "1.10"
rustc_version_runtime = { workspace = true }

# bitcoin-e2e dependencies
bitcoin.workspace = true
bitcoincore-rpc.workspace = true
<<<<<<< HEAD
citrea-e2e = { git = "https://github.com/chainwayxyz/citrea-e2e", rev = "e61a3e2" }
=======
citrea-e2e = { git = "https://github.com/chainwayxyz/citrea-e2e", rev = "5b3e127" }
>>>>>>> 0316290e

[build-dependencies]
sp1-helper = { version = "3.0.0", default-features = false }

[features]
default = [] # Deviate from convention by making the "native" feature active by default. This aligns with how this package is meant to be used (as a binary first, library second).

bench = ["hex"] # "sov-risc0-adapter/bench", "risc0/bench"]

[[bin]]
name = "citrea"
path = "src/main.rs"<|MERGE_RESOLUTION|>--- conflicted
+++ resolved
@@ -89,11 +89,7 @@
 # bitcoin-e2e dependencies
 bitcoin.workspace = true
 bitcoincore-rpc.workspace = true
-<<<<<<< HEAD
-citrea-e2e = { git = "https://github.com/chainwayxyz/citrea-e2e", rev = "e61a3e2" }
-=======
 citrea-e2e = { git = "https://github.com/chainwayxyz/citrea-e2e", rev = "5b3e127" }
->>>>>>> 0316290e
 
 [build-dependencies]
 sp1-helper = { version = "3.0.0", default-features = false }
