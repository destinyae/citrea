mod test_client;

use std::net::SocketAddr;
use std::str::FromStr;

use demo_stf::genesis_config::GenesisPaths;
use ethers_core::abi::Address;
use ethers_core::types::{BlockId, U256};
use ethers_signers::{LocalWallet, Signer};
<<<<<<< HEAD
use reth_primitives::BlockNumberOrTag;
use sov_evm::{SimpleStorageContract, TestContract};
=======
use sov_demo_rollup::initialize_logging;
use sov_evm::SimpleStorageContract;
>>>>>>> 081ca9c5
use sov_stf_runner::RollupProverConfig;
use test_client::TestClient;
use tokio::time::{sleep, Duration};

use crate::test_helpers::start_rollup;

#[tokio::test]
async fn evm_tx_tests() -> Result<(), anyhow::Error> {
    let (port_tx, port_rx) = tokio::sync::oneshot::channel();
<<<<<<< HEAD
=======
    initialize_logging();

>>>>>>> 081ca9c5
    let rollup_task = tokio::spawn(async {
        // Don't provide a prover since the EVM is not currently provable
        start_rollup(
            port_tx,
            GenesisPaths::from_dir("../test-data/genesis/integration-tests"),
            RollupProverConfig::Skip,
        )
        .await;
    });

    // Wait for rollup task to start:
    let port = port_rx.await.unwrap();
    send_tx_test_to_eth(port).await.unwrap();
    rollup_task.abort();
    Ok(())
}

async fn send_tx_test_to_eth(rpc_address: SocketAddr) -> Result<(), Box<dyn std::error::Error>> {
    let contract = SimpleStorageContract::default();
    let test_client = init_test_rollup(rpc_address, contract).await;
    execute(&test_client).await
}

#[tokio::test]
async fn test_eth_get_logs() -> Result<(), anyhow::Error> {
    use sov_evm::LogsContract;

    use crate::test_helpers::start_rollup;

    let (port_tx, port_rx) = tokio::sync::oneshot::channel();

    let rollup_task = tokio::spawn(async {
        // Don't provide a prover since the EVM is not currently provable
        start_rollup(
            port_tx,
            GenesisPaths::from_dir("../test-data/genesis/integration-tests"),
            RollupProverConfig::Skip,
        )
        .await;
    });

    // Wait for rollup task to start:
    let port = port_rx.await.unwrap();

    let contract = LogsContract::default();

    let test_client = init_test_rollup(port, contract).await;

    test_getlogs(&test_client).await.unwrap();

    rollup_task.abort();
    Ok(())
}

async fn test_getlogs<T: TestContract>(
    client: &Box<TestClient<T>>,
) -> Result<(), Box<dyn std::error::Error>> {
    let (contract_address, _runtime_code) = {
        let runtime_code = client.deploy_contract_call().await?;

        let deploy_contract_req = client.deploy_contract().await?;

        client.send_publish_batch_request().await;

        let contract_address = deploy_contract_req
            .await?
            .unwrap()
            .contract_address
            .unwrap();

        (contract_address, runtime_code)
    };

    client
        .call_logs_contract(contract_address, "hello".to_string())
        .await;
    client.send_publish_batch_request().await;

    // TODO:https://github.com/chainwayxyz/secret-sovereign-sdk/issues/37
    // sleep 5 secs
    sleep(Duration::from_secs(5)).await;

    let empty_filter = serde_json::json!({});
    // supposed to get all the logs
    let logs = client.eth_get_logs(empty_filter).await;

    assert_eq!(logs.len(), 2);

    let one_topic_filter = serde_json::json!({
        "topics": [
            "0xa9943ee9804b5d456d8ad7b3b1b975a5aefa607e16d13936959976e776c4bec7"
        ]
    });
    // supposed to get the first log only
    let logs = client.eth_get_logs(one_topic_filter).await;

    assert_eq!(logs.len(), 1);
    assert_eq!(
        hex::encode(logs[0].topics[0]).to_string(),
        "a9943ee9804b5d456d8ad7b3b1b975a5aefa607e16d13936959976e776c4bec7"
    );

    let sepolia_log_data = "\"0x0000000000000000000000000000000000000000000000000000000000000020000000000000000000000000000000000000000000000000000000000000000c48656c6c6f20576f726c64210000000000000000000000000000000000000000\"".to_string();
    let len = sepolia_log_data.len();
    assert_eq!(sepolia_log_data[1..len - 1], logs[0].data.to_string());
    // Deploy another contract
    let (contract_address2, _) = {
        let runtime_code = client.deploy_contract_call().await?;

        let deploy_contract_req = client.deploy_contract().await?;
        client.send_publish_batch_request().await;

        let contract_address = deploy_contract_req
            .await?
            .unwrap()
            .contract_address
            .unwrap();

        (contract_address, runtime_code)
    };

    // call the second contract again
    let _pending_tx = client
        .call_logs_contract(contract_address2, "second contract".to_string())
        .await;
    client.send_publish_batch_request().await;

    // make sure the two contracts have different addresses
    assert_ne!(contract_address, contract_address2);

    // without any range or blockhash default behaviour is checking the latest block
    let just_address_filter = serde_json::json!({
        "address": contract_address
    });

    let logs = client.eth_get_logs(just_address_filter).await;
    // supposed to get both the logs coming from the contract
    assert_eq!(logs.len(), 0);

    // now we need to get all the logs with the first contract address
    let address_and_range_filter = serde_json::json!({
        "address": contract_address,
        "fromBlock": "0x1",
        "toBlock": "0x4"
    });

    let logs = client.eth_get_logs(address_and_range_filter).await;
    assert_eq!(logs.len(), 2);
    // make sure the address is the old one and not the new one
    assert_eq!(logs[0].address, contract_address.into());
    assert_eq!(logs[1].address, contract_address.into());

    Ok(())
}

async fn execute<T: TestContract>(
    client: &Box<TestClient<T>>,
) -> Result<(), Box<dyn std::error::Error>> {
    // Nonce should be 0 in genesis
    let nonce = client.eth_get_transaction_count(client.from_addr).await;
    assert_eq!(0, nonce);

    // Balance should be > 0 in genesis
    let balance = client.eth_get_balance(client.from_addr).await;
    assert!(balance > ethereum_types::U256::zero());

    let (contract_address, runtime_code) = {
        let runtime_code = client.deploy_contract_call().await?;
        let deploy_contract_req = client.deploy_contract().await?;
        client.send_publish_batch_request().await;

        let contract_address = deploy_contract_req
            .await?
            .unwrap()
            .contract_address
            .unwrap();

        (contract_address, runtime_code)
    };

    // Assert contract deployed correctly
    let code = client.eth_get_code(contract_address).await;
    // code has natural following 0x00 bytes, so we need to trim it
    assert_eq!(code.to_vec()[..runtime_code.len()], runtime_code.to_vec());

    // Nonce should be 1 after the deploy
    let nonce = client.eth_get_transaction_count(client.from_addr).await;
    assert_eq!(1, nonce);

    // Check that the first block has published
    // It should have a single transaction, deploying the contract
    let first_block = client
        .eth_get_block_by_number(Some(BlockNumberOrTag::Number(1)))
        .await;
    assert_eq!(first_block.number.unwrap().as_u64(), 1);
    assert_eq!(first_block.transactions.len(), 1);

    let set_arg = 923;
    let tx_hash = {
        let set_value_req = client
            .set_value(contract_address, set_arg, None, None)
            .await;
        client.send_publish_batch_request().await;
        set_value_req.await.unwrap().unwrap().transaction_hash
    };

    // Now we have a second block
    let second_block = client
        .eth_get_block_by_number(Some(BlockNumberOrTag::Number(2)))
        .await;
    assert_eq!(second_block.number.unwrap().as_u64(), 2);

    // Assert getTransactionByBlockHashAndIndex
    let tx_by_hash = client
        .eth_get_tx_by_block_hash_and_index(
            second_block.hash.unwrap(),
            ethereum_types::U256::from(0),
        )
        .await;
    assert_eq!(tx_by_hash.hash, tx_hash);

    // Assert getTransactionByBlockNumberAndIndex
    let tx_by_number = client
        .eth_get_tx_by_block_number_and_index(
            BlockNumberOrTag::Number(2),
            ethereum_types::U256::from(0),
        )
        .await;
    let tx_by_number_tag = client
        .eth_get_tx_by_block_number_and_index(
            BlockNumberOrTag::Latest,
            ethereum_types::U256::from(0),
        )
        .await;
    assert_eq!(tx_by_number.hash, tx_hash);
    assert_eq!(tx_by_number_tag.hash, tx_hash);

    let get_arg = client.query_contract(contract_address).await?;
    assert_eq!(set_arg, get_arg.as_u32());

    // Assert storage slot is set
    let storage_slot = 0x0;
    let storage_value = client
        .eth_get_storage_at(contract_address, storage_slot.into())
        .await;
    assert_eq!(storage_value, ethereum_types::U256::from(set_arg));

    // Check that the second block has published
    // None should return the latest block
    // It should have a single transaction, setting the value
    let latest_block = client.eth_get_block_by_number_with_detail(None).await;
    assert_eq!(latest_block.number.unwrap().as_u64(), 2);
    assert_eq!(latest_block.transactions.len(), 1);
    assert_eq!(latest_block.transactions[0].hash, tx_hash);

    // This should just pass without error
    client
        .set_value_call(contract_address, set_arg)
        .await
        .unwrap();

    // This call should fail because function does not exist
    let failing_call = client.failing_call(contract_address).await;
    assert!(failing_call.is_err());

    // Create a blob with multiple transactions.
    let mut requests = Vec::default();
    for value in 150..153 {
        let set_value_req = client.set_value(contract_address, value, None, None).await;
        requests.push(set_value_req);
    }

    client.send_publish_batch_request().await;
    client.send_publish_batch_request().await;

    for req in requests {
        req.await.unwrap();
    }

    {
        let get_arg = client.query_contract(contract_address).await?.as_u32();
        // should be one of three values sent in a single block. 150, 151, or 152
        assert!((150..=152).contains(&get_arg));
    }

    {
        let value = 103;

        let tx_hash = {
            let set_value_req = client.set_value(contract_address, value, None, None).await;
            client.send_publish_batch_request().await;
            set_value_req.await.unwrap().unwrap().transaction_hash
        };

        let latest_block = client.eth_get_block_by_number(None).await;
        assert_eq!(latest_block.transactions.len(), 1);
        assert_eq!(latest_block.transactions[0], tx_hash);

        let latest_block_receipts = client
            .eth_get_block_receipts(BlockId::Number(ethers_core::types::BlockNumber::Latest))
            .await;
        let latest_block_receipt_by_number = client
            .eth_get_block_receipts(BlockId::Number(ethers_core::types::BlockNumber::Number(
                latest_block.number.unwrap(),
            )))
            .await;
        assert_eq!(latest_block_receipts, latest_block_receipt_by_number);
        assert_eq!(latest_block_receipts.len(), 1);
        assert_eq!(latest_block_receipts[0].transaction_hash, tx_hash);
        let tx_receipt = client.eth_get_transaction_receipt(tx_hash).await.unwrap();
        assert_eq!(tx_receipt, latest_block_receipts[0]);

        let get_arg = client.query_contract(contract_address).await?;
        assert_eq!(value, get_arg.as_u32());
    }

    {
        // get initial gas price
        let _initial_gas_price = client.eth_gas_price().await;

        // get initial fee history
        let initial_fee_history = client
            .eth_fee_history(
                // block count hex
                "0x100".to_string(),
                reth_primitives::BlockNumberOrTag::Latest,
                None,
            )
            .await;
        assert_eq!(initial_fee_history.oldest_block, U256::zero());

        // send 100 set transaction with high gas fee in a four batch to increase gas price
        for _ in 0..4 {
            let mut requests = Vec::default();
            for value in 0..25 {
                let set_value_req = client
                    .set_value(contract_address, value, Some(20u64), Some(21u64))
                    .await;
                requests.push(set_value_req);
            }
            client.send_publish_batch_request().await;
            sleep(Duration::from_millis(1000)).await;
        }
        sleep(Duration::from_millis(6000)).await;
        // get gas price
        let _latest_gas_price = client.eth_gas_price().await;

        // get fee history
        let latest_fee_history = client
            .eth_fee_history(
                // block count hex
                "0x100".to_string(),
                reth_primitives::BlockNumberOrTag::Latest,
                None,
            )
            .await;
        assert_eq!(latest_fee_history.oldest_block, U256::zero());

        // there are 4 blocks in between
        assert_eq!(
            latest_fee_history.gas_used_ratio.len() - initial_fee_history.gas_used_ratio.len(),
            4
        );

        // assert gas price is higher
        // TODO: emulate gas price oracle here to have exact value
        // TODO: https://github.com/chainwayxyz/secret-sovereign-sdk/issues/34
        // assert!(latest_gas_price > initial_gas_price);
    }

    let first_block = client
        .eth_get_block_by_number(Some(BlockNumberOrTag::Number(0)))
        .await;
    let second_block = client
        .eth_get_block_by_number(Some(BlockNumberOrTag::Number(1)))
        .await;

    // assert parent hash works correctly
    assert_eq!(
        first_block.hash.unwrap(),
        second_block.parent_hash,
        "Parent hash should be the hash of the previous block"
    );

    Ok(())
}

pub async fn init_test_rollup<T: TestContract>(
    rpc_address: SocketAddr,
    contract: T,
) -> Box<TestClient<T>> {
    let chain_id: u64 = 1;
    let key = "0xac0974bec39a17e36ba4a6b4d238ff944bacb478cbed5efcae784d7bf4f2ff80"
        .parse::<LocalWallet>()
        .unwrap()
        .with_chain_id(chain_id);

    let contract = contract.default_();

    let from_addr = Address::from_str("0xf39Fd6e51aad88F6F4ce6aB8827279cffFb92266").unwrap();

    let test_client =
        Box::new(TestClient::new(chain_id, key, from_addr, contract, rpc_address).await);

    let etc_accounts = test_client.eth_accounts().await;
    assert_eq!(vec![from_addr], etc_accounts);

    let eth_chain_id = test_client.eth_chain_id().await;
    assert_eq!(chain_id, eth_chain_id);

    // No block exists yet
    let latest_block = test_client
        .eth_get_block_by_number(Some(BlockNumberOrTag::Latest))
        .await;
    let earliest_block = test_client
        .eth_get_block_by_number(Some(BlockNumberOrTag::Earliest))
        .await;

    assert_eq!(latest_block, earliest_block);
    assert_eq!(latest_block.number.unwrap().as_u64(), 0);
    test_client
}<|MERGE_RESOLUTION|>--- conflicted
+++ resolved
@@ -7,13 +7,8 @@
 use ethers_core::abi::Address;
 use ethers_core::types::{BlockId, U256};
 use ethers_signers::{LocalWallet, Signer};
-<<<<<<< HEAD
 use reth_primitives::BlockNumberOrTag;
-use sov_evm::{SimpleStorageContract, TestContract};
-=======
 use sov_demo_rollup::initialize_logging;
-use sov_evm::SimpleStorageContract;
->>>>>>> 081ca9c5
 use sov_stf_runner::RollupProverConfig;
 use test_client::TestClient;
 use tokio::time::{sleep, Duration};
@@ -22,12 +17,10 @@
 
 #[tokio::test]
 async fn evm_tx_tests() -> Result<(), anyhow::Error> {
+    initialize_logging();
+
     let (port_tx, port_rx) = tokio::sync::oneshot::channel();
-<<<<<<< HEAD
-=======
-    initialize_logging();
-
->>>>>>> 081ca9c5
+
     let rollup_task = tokio::spawn(async {
         // Don't provide a prover since the EVM is not currently provable
         start_rollup(
