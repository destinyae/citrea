--- conflicted
+++ resolved
@@ -9,17 +9,12 @@
 use sov_modules_api::default_context::DefaultContext;
 use sov_modules_api::default_signature::private_key::DefaultPrivateKey;
 use sov_modules_rollup_blueprint::{RollupAndStorage, RollupBlueprint};
-<<<<<<< HEAD
 use sov_modules_stf_blueprint::kernels::basic::{
     BasicKernelGenesisConfig, BasicKernelGenesisPaths,
 };
 use sov_stf_runner::{
-    ProverServiceConfig, RollupConfig, RollupProverConfig, RpcConfig, RunnerConfig, StorageConfig,
-=======
-use sov_stf_runner::{
-    RollupConfig, RollupProverConfig, RpcConfig, RunnerConfig, SequencerClientRpcConfig,
-    StorageConfig,
->>>>>>> aecba11f
+    ProverServiceConfig, RollupConfig, RollupProverConfig, RpcConfig, RunnerConfig,
+    SequencerClientRpcConfig, StorageConfig,
 };
 use tokio::sync::oneshot;
 
@@ -59,19 +54,15 @@
         da: MockDaConfig {
             sender_address: MockAddress::from([0; 32]),
         },
-<<<<<<< HEAD
         prover_service: ProverServiceConfig {
             aggregated_proof_block_jump: 1,
         },
-        sequencer_client: None,
-=======
         sequencer_client: match node_mode {
             NodeMode::FullNode(socket_addr) => Some(SequencerClientRpcConfig {
                 url: format!("http://localhost:{}", socket_addr.port()),
             }),
             NodeMode::SequencerNode => None,
         },
->>>>>>> aecba11f
     };
 
     let mock_demo_rollup = MockDemoRollup {};
@@ -93,23 +84,6 @@
         )
         .await
         .unwrap();
-<<<<<<< HEAD
-
-    let da_service = MockDaService::new(MockAddress::new([0u8; 32]));
-
-    let mut sequencer: ChainwaySequencer<DefaultContext, MockDaService, _> = ChainwaySequencer::new(
-        rollup,
-        da_service,
-        DefaultPrivateKey::from_hex(TEST_PRIVATE_KEY).unwrap(),
-        storage,
-    );
-    sequencer
-        .start_rpc_server(Some(rpc_reporting_channel))
-        .await
-        .unwrap();
-    sequencer.run().await.unwrap();
-=======
->>>>>>> aecba11f
 
     match node_mode {
         NodeMode::FullNode(_) => {
