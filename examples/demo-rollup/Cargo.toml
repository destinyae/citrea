--- conflicted
+++ resolved
@@ -19,7 +19,6 @@
 bitcoin-da = { path = "../../adapters/bitcoin", features = ["native"] }
 sov-mock-da = { path = "../../adapters/mock-da", features = ["native"] }
 const-rollup-config = { path = "../const-rollup-config" }
-<<<<<<< HEAD
 sov-stf-runner = { path = "../../full-node/sov-stf-runner", features = [
     "native",
 ] }
@@ -35,15 +34,6 @@
 sov-modules-api = { path = "../../module-system/sov-modules-api", features = [
     "native",
 ] }
-=======
-sov-stf-runner = { path = "../../full-node/sov-stf-runner", features = ["native"] }
-sov-rollup-interface = { path = "../../rollup-interface", features = ["native"] }
-sov-prover-storage-manager = { path = "../../full-node/sov-prover-storage-manager" }
-
-sov-modules-rollup-blueprint = { path = "../../module-system/sov-modules-rollup-blueprint" }
-sov-modules-stf-blueprint = { path = "../../module-system/sov-modules-stf-blueprint", features = ["native"] }
-sov-modules-api = { path = "../../module-system/sov-modules-api", features = ["native"] }
->>>>>>> c9f56b47
 sov-nft-module = { path = "../../module-system/module-implementations/sov-nft-module" }
 demo-stf = { path = "./stf", features = ["native"] }
 sov-ledger-rpc = { path = "../../full-node/sov-ledger-rpc", features = [
@@ -77,17 +67,12 @@
 
 [dev-dependencies]
 sov-rng-da-service = { path = "../../utils/rng-da-service" }
-<<<<<<< HEAD
 sov-rollup-interface = { path = "../../rollup-interface", features = [
     "fuzzing",
 ] }
 sov-prover-storage-manager = { path = "../../full-node/sov-prover-storage-manager", features = [
     "test-utils",
 ] }
-=======
-sov-rollup-interface = { path = "../../rollup-interface", features = ["fuzzing"] }
-sov-prover-storage-manager = { path = "../../full-node/sov-prover-storage-manager", features = ["test-utils"] }
->>>>>>> c9f56b47
 sov-mock-da = { path = "../../adapters/mock-da" }
 sov-evm = { path = "../../module-system/module-implementations/sov-evm", features = [
     "smart_contracts",
@@ -99,10 +84,7 @@
     "native",
 ] }
 sov-zk-cycle-macros = { path = "../../utils/zk-cycle-macros" }
-<<<<<<< HEAD
-=======
 sov-data-generators = { path = "../../module-system/sov-data-generators" }
->>>>>>> c9f56b47
 humantime = "2.1"
 
 borsh = { workspace = true }
