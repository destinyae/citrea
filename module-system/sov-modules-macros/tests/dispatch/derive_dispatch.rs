mod modules;
use modules::third_test_module::{self, ModuleThreeStorable};
use modules::{first_test_module, second_test_module};
use sov_modules_api::default_context::ZkDefaultContext;
use sov_modules_api::macros::DefaultRuntime;
use sov_modules_api::{
    Address, Context, DispatchCall, EncodeCall, Genesis, MessageCodec, ModuleInfo,
};
use sov_state::ZkStorage;

#[derive(Genesis, DispatchCall, MessageCodec, DefaultRuntime)]
#[serialization(borsh::BorshDeserialize, borsh::BorshSerialize)]
struct Runtime<C, T>
where
    C: Context,
    T: ModuleThreeStorable,
{
    pub first: first_test_module::FirstTestStruct<C>,
    pub second: second_test_module::SecondTestStruct<C>,
    pub third: third_test_module::ThirdTestStruct<C, T>,
}

fn main() {
    type RT = Runtime<ZkDefaultContext, u32>;
    let runtime = &mut RT::default();

    let storage = ZkStorage::new();
    let mut working_set = &mut sov_modules_api::WorkingSet::new(storage);
    let config = GenesisConfig::new((), (), ());
    runtime.genesis(&config, working_set).unwrap();
<<<<<<< HEAD
    let context = ZkDefaultContext::new(Address::try_from([0; 32].as_ref()).unwrap(), 1);
=======
    let sender = Address::try_from([0; 32].as_ref()).unwrap();
    let sequencer = Address::try_from([1; 32].as_ref()).unwrap();
    let context = ZkDefaultContext::new(sender, sequencer, 1);
>>>>>>> 081ca9c5

    let value = 11;
    {
        let message = value;
        let serialized_message = <RT as EncodeCall<
            first_test_module::FirstTestStruct<ZkDefaultContext>,
        >>::encode_call(message);
        let module = RT::decode_call(&serialized_message).unwrap();

        assert_eq!(runtime.module_address(&module), runtime.first.address());
        let _ = runtime
            .dispatch_call(module, working_set, &context)
            .unwrap();
    }

    {
        let response = runtime.first.get_state_value(&mut working_set);
        assert_eq!(response, value);
    }

    let value = 22;
    {
        let message = value;
        let serialized_message = <RT as EncodeCall<
            second_test_module::SecondTestStruct<ZkDefaultContext>,
        >>::encode_call(message);
        let module = RT::decode_call(&serialized_message).unwrap();

        assert_eq!(runtime.module_address(&module), runtime.second.address());

        let _ = runtime
            .dispatch_call(module, working_set, &context)
            .unwrap();
    }

    {
        let response = runtime.second.get_state_value(&mut working_set);
        assert_eq!(response, value);
    }
}<|MERGE_RESOLUTION|>--- conflicted
+++ resolved
@@ -28,13 +28,10 @@
     let mut working_set = &mut sov_modules_api::WorkingSet::new(storage);
     let config = GenesisConfig::new((), (), ());
     runtime.genesis(&config, working_set).unwrap();
-<<<<<<< HEAD
     let context = ZkDefaultContext::new(Address::try_from([0; 32].as_ref()).unwrap(), 1);
-=======
     let sender = Address::try_from([0; 32].as_ref()).unwrap();
     let sequencer = Address::try_from([1; 32].as_ref()).unwrap();
     let context = ZkDefaultContext::new(sender, sequencer, 1);
->>>>>>> 081ca9c5
 
     let value = 11;
     {
