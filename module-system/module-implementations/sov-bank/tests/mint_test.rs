use helpers::C;
use sov_bank::{get_token_address, Bank, BankConfig, CallMessage, Coins, TotalSupplyResponse};
use sov_modules_api::default_context::DefaultContext;
use sov_modules_api::utils::generate_address;
use sov_modules_api::{Address, Context, Error, Module, WorkingSet};
use sov_prover_storage_manager::{new_orphan_storage, SnapshotManager};
use sov_state::{DefaultStorageSpec, ProverStorage};

mod helpers;

pub type Storage = ProverStorage<DefaultStorageSpec, SnapshotManager>;

#[test]
fn mint_token() {
    let bank = Bank::<C>::default();
    let tmpdir = tempfile::tempdir().unwrap();
    let mut working_set = WorkingSet::new(new_orphan_storage(tmpdir.path()).unwrap());
    let empty_bank_config = BankConfig::<C> { tokens: vec![] };
    bank.genesis(&empty_bank_config, &mut working_set).unwrap();

    let minter_address = generate_address::<C>("minter");
<<<<<<< HEAD
    let minter_context = C::new(minter_address, 1);
=======
    let sequencer_address = generate_address::<C>("sequencer");
    let minter_context = C::new(minter_address, sequencer_address, 1);
>>>>>>> 081ca9c5

    let salt = 0;
    let token_name = "Token1".to_owned();
    let initial_balance = 100;
    let token_address = get_token_address::<C>(&token_name, minter_address.as_ref(), salt);

    // ---
    // Deploying token
    let mint_message = CallMessage::CreateToken {
        salt,
        token_name: token_name.clone(),
        initial_balance,
        minter_address,
        authorized_minters: vec![minter_address],
    };
    let _minted = bank
        .call(mint_message, &minter_context, &mut working_set)
        .expect("Failed to mint token");
    // No events at the moment. If there are, needs to be checked
    assert!(working_set.events().is_empty());

    let query_total_supply = |token_address: Address,
                              working_set: &mut WorkingSet<DefaultContext>|
     -> Option<u64> {
        let total_supply: TotalSupplyResponse = bank.supply_of(token_address, working_set).unwrap();
        total_supply.amount
    };

    let query_user_balance =
        |user_address: Address, working_set: &mut WorkingSet<DefaultContext>| -> Option<u64> {
            bank.get_balance_of(user_address, token_address, working_set)
        };

    let previous_total_supply = query_total_supply(token_address, &mut working_set);
    assert_eq!(Some(initial_balance), previous_total_supply);

    // -----
    // Mint Additional
    let mint_amount = 10;
    let new_holder = generate_address::<C>("new_holder");
    let mint_message = CallMessage::Mint {
        coins: Coins {
            amount: mint_amount,
            token_address,
        },
        minter_address: new_holder,
    };

    let _minted = bank
        .call(mint_message.clone(), &minter_context, &mut working_set)
        .expect("Failed to mint token");
    assert!(working_set.events().is_empty());

    let total_supply = query_total_supply(token_address, &mut working_set);
    assert_eq!(Some(initial_balance + mint_amount), total_supply);

    // check user balance after minting
    let balance = query_user_balance(new_holder, &mut working_set);
    assert_eq!(Some(10), balance);

    // check original token creation balance
    let bal = query_user_balance(minter_address, &mut working_set);
    assert_eq!(Some(100), bal);

    // Mint with an un-authorized user
    let unauthorized_address = generate_address::<C>("unauthorized_address");
<<<<<<< HEAD
    let unauthorized_context = C::new(unauthorized_address, 1);
=======
    let sequencer_address = generate_address::<C>("sequencer");
    let unauthorized_context = C::new(unauthorized_address, sequencer_address, 1);
>>>>>>> 081ca9c5
    let unauthorized_mint = bank.call(mint_message, &unauthorized_context, &mut working_set);

    assert!(unauthorized_mint.is_err());

    let Error::ModuleError(err) = unauthorized_mint.err().unwrap();
    let mut chain = err.chain();

    let message_1 = chain.next().unwrap().to_string();
    let message_2 = chain.next().unwrap().to_string();
    assert!(chain.next().is_none());

    assert_eq!(
        format!(
            "Failed mint coins(token_address={} amount={}) to {} by authorizer {}",
            token_address, mint_amount, new_holder, unauthorized_address
        ),
        message_1
    );
    assert_eq!(
        format!(
            "Sender {} is not an authorized minter of token {}",
            unauthorized_address, token_name,
        ),
        message_2
    );

    // Authorized minter test
    let salt = 0;
    let token_name = "Token_New".to_owned();
    let initial_balance = 100;
    let token_address = get_token_address::<C>(&token_name, minter_address.as_ref(), salt);
    let authorized_minter_address_1 = generate_address::<C>("authorized_minter_1");
    let authorized_minter_address_2 = generate_address::<C>("authorized_minter_2");
    let sequencer_address = generate_address::<C>("sequencer");
    // ---
    // Deploying token
    let mint_message = CallMessage::CreateToken {
        salt,
        token_name: token_name.clone(),
        initial_balance,
        minter_address,
        authorized_minters: vec![authorized_minter_address_1, authorized_minter_address_2],
    };
    let _minted = bank
        .call(mint_message, &minter_context, &mut working_set)
        .expect("Failed to mint token");
    // No events at the moment. If there are, needs to be checked
    assert!(working_set.events().is_empty());

    // Try to mint new token with original token creator, in this case minter_context
    let mint_amount = 10;
    let new_holder = generate_address::<C>("new_holder_2");
    let mint_message = CallMessage::Mint {
        coins: Coins {
            amount: mint_amount,
            token_address,
        },
        minter_address: new_holder,
    };

    let minted = bank.call(mint_message, &minter_context, &mut working_set);
    assert!(minted.is_err());
    let Error::ModuleError(err) = minted.err().unwrap();
    let mut chain = err.chain();

    let message_1 = chain.next().unwrap().to_string();
    let message_2 = chain.next().unwrap().to_string();
    assert!(chain.next().is_none());
    assert_eq!(
        format!(
            "Failed mint coins(token_address={} amount={}) to {} by authorizer {}",
            token_address, mint_amount, new_holder, minter_address,
        ),
        message_1
    );
    assert_eq!(
        format!(
            "Sender {} is not an authorized minter of token {}",
            minter_address, token_name
        ),
        message_2
    );
    // Try to mint new token with authorized sender 2
<<<<<<< HEAD
    let authorized_minter_2_context = C::new(authorized_minter_address_2, 1);
=======
    let authorized_minter_2_context = C::new(authorized_minter_address_2, sequencer_address, 1);
>>>>>>> 081ca9c5
    let mint_message = CallMessage::Mint {
        coins: Coins {
            amount: mint_amount,
            token_address,
        },
        minter_address: new_holder,
    };

    let _minted = bank
        .call(mint_message, &authorized_minter_2_context, &mut working_set)
        .expect("Failed to mint token");
    let supply = query_total_supply(token_address, &mut working_set);
    assert!(working_set.events().is_empty());
    assert_eq!(Some(110), supply);

    // Try to mint new token with authorized sender 1
<<<<<<< HEAD
    let authorized_minter_1_context = C::new(authorized_minter_address_1, 1);
=======
    let authorized_minter_1_context = C::new(authorized_minter_address_1, sequencer_address, 1);
>>>>>>> 081ca9c5
    let mint_message = CallMessage::Mint {
        coins: Coins {
            amount: mint_amount,
            token_address,
        },
        minter_address: new_holder,
    };

    let _minted = bank
        .call(mint_message, &authorized_minter_1_context, &mut working_set)
        .expect("Failed to mint token");
    let supply = query_total_supply(token_address, &mut working_set);
    assert!(working_set.events().is_empty());
    assert_eq!(Some(120), supply);

    // Overflow test - account balance
    let overflow_mint_message = CallMessage::Mint {
        coins: Coins {
            amount: u64::MAX,
            token_address,
        },
        minter_address: new_holder,
    };

    let minted = bank.call(
        overflow_mint_message,
        &authorized_minter_1_context,
        &mut working_set,
    );
    assert!(minted.is_err());
    let Error::ModuleError(err) = minted.err().unwrap();
    let mut chain = err.chain();
    let message_1 = chain.next().unwrap().to_string();
    let message_2 = chain.next().unwrap().to_string();
    assert!(chain.next().is_none());
    assert_eq!(
        format!(
            "Failed mint coins(token_address={} amount={}) to {} by authorizer {}",
            token_address,
            u64::MAX,
            new_holder,
            authorized_minter_address_1,
        ),
        message_1
    );
    assert_eq!(
        "Account balance overflow in the mint method of bank module",
        message_2,
    );
    // assert that the supply is unchanged after the overflow mint
    let supply = query_total_supply(token_address, &mut working_set);
    assert_eq!(Some(120), supply);

    // Overflow test 2 - total supply
    let new_holder = generate_address::<C>("new_holder_3");
    let overflow_mint_message = CallMessage::Mint {
        coins: Coins {
            amount: u64::MAX - 1,
            token_address,
        },
        minter_address: new_holder,
    };

    let minted = bank.call(
        overflow_mint_message,
        &authorized_minter_1_context,
        &mut working_set,
    );
    assert!(minted.is_err());
    let Error::ModuleError(err) = minted.err().unwrap();
    let mut chain = err.chain();
    let message_1 = chain.next().unwrap().to_string();
    let message_2 = chain.next().unwrap().to_string();
    assert!(chain.next().is_none());
    assert_eq!(
        format!(
            "Failed mint coins(token_address={} amount={}) to {} by authorizer {}",
            token_address,
            u64::MAX - 1,
            new_holder,
            authorized_minter_address_1,
        ),
        message_1
    );
    assert_eq!(
        "Total Supply overflow in the mint method of bank module",
        message_2,
    );

    // assert that the supply is unchanged after the overflow mint
    let supply = query_total_supply(token_address, &mut working_set);
    assert_eq!(Some(120), supply);
}<|MERGE_RESOLUTION|>--- conflicted
+++ resolved
@@ -19,12 +19,8 @@
     bank.genesis(&empty_bank_config, &mut working_set).unwrap();
 
     let minter_address = generate_address::<C>("minter");
-<<<<<<< HEAD
-    let minter_context = C::new(minter_address, 1);
-=======
     let sequencer_address = generate_address::<C>("sequencer");
     let minter_context = C::new(minter_address, sequencer_address, 1);
->>>>>>> 081ca9c5
 
     let salt = 0;
     let token_name = "Token1".to_owned();
@@ -91,12 +87,8 @@
 
     // Mint with an un-authorized user
     let unauthorized_address = generate_address::<C>("unauthorized_address");
-<<<<<<< HEAD
-    let unauthorized_context = C::new(unauthorized_address, 1);
-=======
     let sequencer_address = generate_address::<C>("sequencer");
     let unauthorized_context = C::new(unauthorized_address, sequencer_address, 1);
->>>>>>> 081ca9c5
     let unauthorized_mint = bank.call(mint_message, &unauthorized_context, &mut working_set);
 
     assert!(unauthorized_mint.is_err());
@@ -180,11 +172,7 @@
         message_2
     );
     // Try to mint new token with authorized sender 2
-<<<<<<< HEAD
-    let authorized_minter_2_context = C::new(authorized_minter_address_2, 1);
-=======
     let authorized_minter_2_context = C::new(authorized_minter_address_2, sequencer_address, 1);
->>>>>>> 081ca9c5
     let mint_message = CallMessage::Mint {
         coins: Coins {
             amount: mint_amount,
@@ -201,11 +189,7 @@
     assert_eq!(Some(110), supply);
 
     // Try to mint new token with authorized sender 1
-<<<<<<< HEAD
-    let authorized_minter_1_context = C::new(authorized_minter_address_1, 1);
-=======
     let authorized_minter_1_context = C::new(authorized_minter_address_1, sequencer_address, 1);
->>>>>>> 081ca9c5
     let mint_message = CallMessage::Mint {
         coins: Coins {
             amount: mint_amount,
