--- conflicted
+++ resolved
@@ -17,11 +17,7 @@
     // Test Native-Context
     {
         let config = ExampleModuleConfig {};
-<<<<<<< HEAD
-        let context = DefaultContext::new(admin, 1);
-=======
         let context = DefaultContext::new(admin, sequencer, 1);
->>>>>>> 081ca9c5
         test_value_setter_helper(context, &config, &mut working_set);
     }
 
@@ -30,11 +26,7 @@
     // Test Zk-Context
     {
         let config = ExampleModuleConfig {};
-<<<<<<< HEAD
-        let zk_context = ZkDefaultContext::new(admin, 1);
-=======
         let zk_context = ZkDefaultContext::new(admin, sequencer, 1);
->>>>>>> 081ca9c5
         let mut zk_working_set = WorkingSet::with_witness(ZkStorage::new(), witness);
         test_value_setter_helper(zk_context, &config, &mut zk_working_set);
     }
