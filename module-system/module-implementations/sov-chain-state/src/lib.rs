#![deny(missing_docs)]
#![doc = include_str!("../README.md")]

/// Contains the call methods used by the module
mod call;
<<<<<<< HEAD

=======
>>>>>>> c9f56b47
#[cfg(test)]
mod tests;

mod genesis;
pub use genesis::*;

/// Hook implementation for the module
pub mod hooks;

/// The query interface with the module
#[cfg(feature = "native")]
mod query;
use borsh::{BorshDeserialize, BorshSerialize};
#[cfg(feature = "native")]
pub use query::*;
use serde::de::DeserializeOwned;
use serde::{Deserialize, Serialize};
use sov_modules_api::da::Time;
use sov_modules_api::prelude::*;
use sov_modules_api::{DaSpec, Error, KernelModuleInfo, ValidityConditionChecker, WorkingSet};
use sov_state::codec::BcsCodec;
use sov_state::storage::kernel_state::VersionReader;
use sov_state::storage::KernelWorkingSet;
use sov_state::Storage;

/// Type alias that contains the height of a given transition
pub type TransitionHeight = u64;

#[derive(BorshDeserialize, BorshSerialize, Serialize, Deserialize, Clone, Debug, PartialEq, Eq)]
/// Structure that contains the information needed to represent a single state transition.
pub struct StateTransitionId<Da: DaSpec, StateRoot> {
    da_block_hash: Da::SlotHash,
    post_state_root: StateRoot,
    validity_condition: Da::ValidityCondition,
}

impl<Da: DaSpec, StateRoot> StateTransitionId<Da, StateRoot> {
    /// Creates a new state transition. Only available for testing as we only want to create
    /// new state transitions from existing [`TransitionInProgress`].
    pub fn new(
        da_block_hash: Da::SlotHash,
        post_state_root: StateRoot,
        validity_condition: Da::ValidityCondition,
    ) -> Self {
        Self {
            da_block_hash,
            post_state_root,
            validity_condition,
        }
    }
}

impl<Da: DaSpec, StateRoot: Serialize + DeserializeOwned + Eq> StateTransitionId<Da, StateRoot> {
    /// Compare the transition block hash and state root with the provided input couple. If
    /// the pairs are equal, return [`true`].
    pub fn compare_hashes(
        &self,
        da_block_hash: &Da::SlotHash,
        post_state_root: &StateRoot,
    ) -> bool {
        self.da_block_hash == *da_block_hash && self.post_state_root == *post_state_root
    }

    /// Returns the post state root of a state transition
    pub fn post_state_root(&self) -> &StateRoot {
        &self.post_state_root
    }

    /// Returns the da block hash of a state transition
    pub fn da_block_hash(&self) -> &Da::SlotHash {
        &self.da_block_hash
    }

    /// Returns the validity condition associated with the transition
    pub fn validity_condition(&self) -> &Da::ValidityCondition {
        &self.validity_condition
    }

    /// Checks the validity condition of a state transition
    pub fn validity_condition_check<Checker: ValidityConditionChecker<Da::ValidityCondition>>(
        &self,
        checker: &mut Checker,
    ) -> Result<(), <Checker as ValidityConditionChecker<Da::ValidityCondition>>::Error> {
        checker.check(&self.validity_condition)
    }
}

#[derive(BorshDeserialize, BorshSerialize, Serialize, Deserialize, Debug, PartialEq, Eq, Clone)]
/// Represents a transition in progress for the rollup.
pub struct TransitionInProgress<Da: DaSpec> {
    da_block_hash: Da::SlotHash,
    validity_condition: Da::ValidityCondition,
}

impl<Da: DaSpec> TransitionInProgress<Da> {
    /// Creates a new transition in progress
    pub fn new(da_block_hash: Da::SlotHash, validity_condition: Da::ValidityCondition) -> Self {
        Self {
            da_block_hash,
            validity_condition,
        }
    }
}

/// A new module:
/// - Must derive `ModuleInfo`
/// - Must contain `[address]` field
/// - Can contain any number of ` #[state]` or `[module]` fields
#[derive(Clone, KernelModuleInfo)]
pub struct ChainState<C: sov_modules_api::Context, Da: sov_modules_api::DaSpec> {
    /// Address of the module.
    #[address]
    address: C::Address,

    /// The current block height
    // We use a standard StateValue here instead of a `KernelStateValue` to avoid a chicken-and-egg problem.
    // You need to load the current visible_height in order to create a `KernelWorkingSet`, which is itself
    // required in order to read a `KernelStateValue`. This value is still protected by the fact that it exists
    // on a kernel module, which will not be accessible to the runtime.
<<<<<<< HEAD
    #[state]
    visible_height: sov_modules_api::StateValue<TransitionHeight>,

    /// The real slot height of the rollup.
    // This value is also required to create a `KernelWorkingSet`. See note on `visible_height` above.
    #[state]
=======
    #[state]
    visible_height: sov_modules_api::StateValue<TransitionHeight>,

    /// The real slot height of the rollup.
    // This value is also required to create a `KernelWorkingSet`. See note on `visible_height` above.
    #[state]
>>>>>>> c9f56b47
    true_height: sov_modules_api::StateValue<TransitionHeight>,

    /// The current time, as reported by the DA layer
    #[state]
    time: sov_modules_api::VersionedStateValue<Time>,

    /// A record of all previous state transitions which are available to the VM.
    /// Currently, this includes *all* historical state transitions, but that may change in the future.
    /// This state map is delayed by one transition. In other words - the transition that happens in time i
    /// is stored during transition i+1. This is mainly due to the fact that this structure depends on the
    /// rollup's root hash which is only stored once the transition has completed.
    // TODO: This should be a `VersionedStateMap`, so that recent values are not visible to user-space
    #[state]
    historical_transitions: sov_modules_api::StateMap<
        TransitionHeight,
        StateTransitionId<Da, <C::Storage as Storage>::Root>,
        BcsCodec,
    >,

    /// The transition that is currently processed
    #[state]
    in_progress_transition: sov_modules_api::KernelStateValue<TransitionInProgress<Da>, BcsCodec>,

    /// The genesis root hash.
    /// Set after the first transaction of the rollup is executed, using the `begin_slot` hook.
    // TODO: This should be made read-only
    #[state]
    genesis_hash: sov_modules_api::StateValue<<C::Storage as Storage>::Root>,

    /// The height of genesis
    // TODO: This should be made read-only
    #[state]
    genesis_height: sov_modules_api::StateValue<TransitionHeight>,
}

impl<C: sov_modules_api::Context, Da: sov_modules_api::DaSpec> ChainState<C, Da> {
    /// Returns transition height in the current slot
    pub fn true_slot_height(&self, working_set: &mut WorkingSet<C>) -> TransitionHeight {
        self.true_height.get(working_set).unwrap_or_default()
    }

    /// Returns transition height in the current slot
    pub fn visible_slot_height(&self, working_set: &mut WorkingSet<C>) -> TransitionHeight {
        self.visible_height.get(working_set).unwrap_or_default()
    }

    /// Returns the current time, as reported by the DA layer
    pub fn get_time(&self, working_set: &mut impl VersionReader) -> Time {
        self.time
            .get_current(working_set)
            .expect("Time must be set at initialization")
    }

    /// Return the genesis hash of the module.
    pub fn get_genesis_hash(
        &self,
        working_set: &mut WorkingSet<C>,
    ) -> Option<<C::Storage as Storage>::Root> {
        self.genesis_hash.get(working_set)
    }

    /// Returns the genesis height of the module.
    pub fn get_genesis_height(&self, working_set: &mut WorkingSet<C>) -> Option<TransitionHeight> {
        self.genesis_height.get(working_set)
    }

    /// Returns the transition in progress of the module.
    pub fn get_in_progress_transition(
        &self,
        working_set: &mut KernelWorkingSet<C>,
    ) -> Option<TransitionInProgress<Da>> {
        self.in_progress_transition.get(working_set)
    }

    /// Returns the completed transition associated with the provided `transition_num`.
    pub fn get_historical_transitions(
        &self,
        transition_num: TransitionHeight,
        working_set: &mut WorkingSet<C>,
    ) -> Option<StateTransitionId<Da, <C::Storage as Storage>::Root>> {
        self.historical_transitions
            .get(&transition_num, working_set)
    }
}

impl<C: sov_modules_api::Context, Da: sov_modules_api::DaSpec> sov_modules_api::KernelModule
    for ChainState<C, Da>
{
    type Context = C;

    type Config = ChainStateConfig;

    fn genesis(&self, config: &Self::Config, working_set: &mut WorkingSet<C>) -> Result<(), Error> {
        // The initialization logic
        Ok(self.init_module(config, working_set)?)
    }
}<|MERGE_RESOLUTION|>--- conflicted
+++ resolved
@@ -3,10 +3,6 @@
 
 /// Contains the call methods used by the module
 mod call;
-<<<<<<< HEAD
-
-=======
->>>>>>> c9f56b47
 #[cfg(test)]
 mod tests;
 
@@ -126,21 +122,12 @@
     // You need to load the current visible_height in order to create a `KernelWorkingSet`, which is itself
     // required in order to read a `KernelStateValue`. This value is still protected by the fact that it exists
     // on a kernel module, which will not be accessible to the runtime.
-<<<<<<< HEAD
     #[state]
     visible_height: sov_modules_api::StateValue<TransitionHeight>,
 
     /// The real slot height of the rollup.
     // This value is also required to create a `KernelWorkingSet`. See note on `visible_height` above.
     #[state]
-=======
-    #[state]
-    visible_height: sov_modules_api::StateValue<TransitionHeight>,
-
-    /// The real slot height of the rollup.
-    // This value is also required to create a `KernelWorkingSet`. See note on `visible_height` above.
-    #[state]
->>>>>>> c9f56b47
     true_height: sov_modules_api::StateValue<TransitionHeight>,
 
     /// The current time, as reported by the DA layer
