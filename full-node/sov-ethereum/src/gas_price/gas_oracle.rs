--- conflicted
+++ resolved
@@ -3,13 +3,10 @@
 
 // Adopted from: https://github.com/paradigmxyz/reth/blob/main/crates/rpc/rpc/src/eth/gas_oracle.rs
 
-<<<<<<< HEAD
 use std::array::TryFromSliceError;
 use std::sync::Arc;
 
 use reth_primitives::basefee::calculate_next_block_base_fee;
-=======
->>>>>>> 617926cc
 use reth_primitives::constants::GWEI_TO_WEI;
 use reth_primitives::{BlockNumberOrTag, H256, U256, U64};
 use reth_rpc_types::{BlockTransactions, FeeHistory};
@@ -446,7 +443,7 @@
 }
 
 /// Takes only 8 least significant bytes
-fn convert_u256_to_u64(u256: U256) -> u64 {
+pub fn convert_u256_to_u64(u256: U256) -> u64 {
     let bytes: [u8; 32] = u256.to_be_bytes();
     // 32 - 24 = 8, so it should always fit into destination array.
     // Unless allocation or something weird
@@ -473,25 +470,6 @@
         assert_eq!(DEFAULT_IGNORE_PRICE, U256::from(2u64));
     }
 
-<<<<<<< HEAD
-pub(crate) fn convert_u256_to_u64(u256: reth_primitives::U256) -> Result<u64, TryFromSliceError> {
-    let bytes: [u8; 32] = u256.to_be_bytes();
-    let bytes: [u8; 8] = bytes[24..].try_into()?;
-    Ok(u64::from_be_bytes(bytes))
-}
-
-pub(crate) fn convert_u64_to_u256(u64: u64) -> reth_primitives::U256 {
-    let bytes: [u8; 8] = u64.to_be_bytes();
-    let mut new_bytes = [0u8; 32];
-    new_bytes[24..].copy_from_slice(&bytes);
-    reth_primitives::U256::from_be_bytes(new_bytes)
-}
-
-pub(crate) fn convert_u256_to_u128(u256: reth_primitives::U256) -> Result<u128, TryFromSliceError> {
-    let bytes: [u8; 32] = u256.to_be_bytes();
-    let bytes: [u8; 16] = bytes[16..].try_into()?;
-    Ok(u128::from_be_bytes(bytes))
-=======
     proptest! {
 
         #[test]
@@ -515,5 +493,17 @@
             let _output = convert_u256_to_u64(u256);
         }
     }
->>>>>>> 617926cc
+}
+
+pub(crate) fn convert_u64_to_u256(u64: u64) -> reth_primitives::U256 {
+    let bytes: [u8; 8] = u64.to_be_bytes();
+    let mut new_bytes = [0u8; 32];
+    new_bytes[24..].copy_from_slice(&bytes);
+    reth_primitives::U256::from_be_bytes(new_bytes)
+}
+
+pub(crate) fn convert_u256_to_u128(u256: reth_primitives::U256) -> Result<u128, TryFromSliceError> {
+    let bytes: [u8; 32] = u256.to_be_bytes();
+    let bytes: [u8; 16] = bytes[16..].try_into()?;
+    Ok(u128::from_be_bytes(bytes))
 }