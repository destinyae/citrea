--- conflicted
+++ resolved
@@ -17,10 +17,9 @@
 use futures::channel::mpsc::{unbounded, UnboundedReceiver, UnboundedSender};
 use jsonrpsee::types::ErrorObjectOwned;
 use jsonrpsee::RpcModule;
-<<<<<<< HEAD
 use reth_primitives::{
-    Bytes, Chain, ChainSpec, ForkTimestamps, FromRecoveredPooledTransaction, Genesis,
-    IntoRecoveredTransaction, PruneBatchSizes, MAINNET,
+    BaseFeeParamsKind, Bytes, Chain, ChainSpec, ForkTimestamps, FromRecoveredPooledTransaction,
+    Genesis, IntoRecoveredTransaction, B256, MAINNET,
 };
 use reth_provider::{BlockReaderIdExt, ChainSpecProvider, StateProviderFactory};
 use reth_tasks::TokioTaskExecutor;
@@ -29,10 +28,6 @@
     CoinbaseTipOrdering, EthPooledTransaction, EthTransactionValidator, Pool, TransactionOrigin,
     TransactionPool, TransactionValidationTaskExecutor,
 };
-=======
-use mempool::Mempool;
-use reth_primitives::{Bytes, B256};
->>>>>>> e573348f
 use sov_accounts::Accounts;
 use sov_accounts::Response::{AccountEmpty, AccountExists};
 use sov_evm::{CallMessage, RlpEvmTransaction};
@@ -75,8 +70,9 @@
         fork_timestamps: Default::default(),
         hardforks: Default::default(),
         deposit_contract: None,
-        base_fee_params: evm_config.base_fee_params,
-        prune_batch_sizes: PruneBatchSizes::default(),
+        base_fee_params: BaseFeeParamsKind::Constant(evm_config.base_fee_params),
+        prune_delete_limit: Default::default(),
+        snapshot_block_interval: Default::default(),
     };
     let mut mock_chain_spec = MAINNET.clone().deref().to_owned();
     mock_chain_spec.chain = Chain::Id(5655);
@@ -286,21 +282,17 @@
 
             let raw_evm_tx = RlpEvmTransaction { rlp: data.to_vec() };
 
-            // TODO: fn should be named from_recoverd_pooled_transaction after reth upgrade
+            // TODO: fn should be named from_recoverd_pooled_transaction after reth upgrade,
             let pool_transaction =
-                EthPooledTransaction::from_recovered_transaction(recovered.clone());
-
-<<<<<<< HEAD
+                EthPooledTransaction::from_recovered_pooled_transaction(recovered.clone());
+
             // submit the transaction to the pool with a `Local` origin
-            let hash = ctx
+            let hash: B256 = ctx
                 .mempool
                 .add_transaction(TransactionOrigin::External, pool_transaction)
                 .await
                 .map_err(|e| to_jsonrpsee_error_object(e, ETH_RPC_ERROR))?;
-            Ok::<H256, ErrorObjectOwned>(H256::from_slice(hash.as_bytes()))
-=======
-            Ok::<B256, ErrorObjectOwned>(*recovered.hash())
->>>>>>> e573348f
+            Ok::<B256, ErrorObjectOwned>(hash)
         })?;
         rpc.register_async_method("eth_publishBatch", |_, ctx| async move {
             info!("Sequencer: eth_publishBatch");
