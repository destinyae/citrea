use std::collections::VecDeque;
use std::io::Cursor;

use anyhow::{bail, Context as ErrorContext};
use borsh::BorshDeserialize;
use sov_modules_api::digest::Digest;
use sov_modules_api::transaction::Transaction;
use sov_modules_api::{Context, DispatchCall, PublicKey, Spec, WorkingSet};
use sov_rollup_interface::services::batch_builder::BatchBuilder;
use tracing::{info, warn};

/// Transaction stored in the mempool.
pub struct PooledTransaction<C: Context, R: DispatchCall<Context = C>> {
    /// Raw transaction bytes.
    raw: Vec<u8>,
    /// Deserialized transaction.
    tx: Transaction<C>,
    /// The decoded runtime message, cached during initial verification.
    msg: Option<R::Decodable>,
}

impl<C, R> std::fmt::Debug for PooledTransaction<C, R>
where
    C: Context,
    R: DispatchCall<Context = C>,
{
    fn fmt(&self, f: &mut std::fmt::Formatter<'_>) -> std::fmt::Result {
        f.debug_struct("PooledTransaction")
            .field("raw", &hex::encode(&self.raw))
            .field("tx", &self.tx)
            .finish()
    }
}

impl<C, R> PooledTransaction<C, R>
where
    C: Context,
    R: DispatchCall<Context = C>,
{
    fn calculate_hash(&self) -> [u8; 32] {
        <C as Spec>::Hasher::digest(&self.raw[..]).into()
    }
}

/// BatchBuilder that creates batches of transactions in the order they were submitted
/// Only transactions that were successfully dispatched are included.
pub struct FiFoStrictBatchBuilder<C: Context, R: DispatchCall<Context = C>> {
    mempool: VecDeque<PooledTransaction<C, R>>,
    mempool_max_txs_count: usize,
    runtime: R,
    max_batch_size_bytes: usize,
    current_storage: C::Storage,
    sequencer: C::Address,
}

impl<C, R> FiFoStrictBatchBuilder<C, R>
where
    C: Context,
    R: DispatchCall<Context = C>,
{
    /// BatchBuilder constructor.
    pub fn new(
        max_batch_size_bytes: usize,
        mempool_max_txs_count: usize,
        runtime: R,
        current_storage: C::Storage,
        sequencer: C::Address,
    ) -> Self {
        Self {
            mempool: VecDeque::new(),
            mempool_max_txs_count,
            max_batch_size_bytes,
            runtime,
            current_storage,
            sequencer,
        }
    }
}

impl<C, R> BatchBuilder for FiFoStrictBatchBuilder<C, R>
where
    C: Context,
    R: DispatchCall<Context = C>,
{
    /// Attempt to add transaction to the mempool.
    ///
    /// The transaction is discarded if:
    /// - mempool is full
    /// - transaction is invalid (deserialization, verification or decoding of the runtime message failed)
    fn accept_tx(&mut self, raw: Vec<u8>) -> anyhow::Result<()> {
        if self.mempool.len() >= self.mempool_max_txs_count {
            bail!("Mempool is full")
        }

        if raw.len() > self.max_batch_size_bytes {
            bail!(
                "Transaction too big. Max allowed size: {}",
                self.max_batch_size_bytes
            )
        }

        // Deserialize
        let mut data = Cursor::new(&raw);
        let tx = Transaction::<C>::deserialize_reader(&mut data)
            .context("Failed to deserialize transaction")?;

        // Verify
        tx.verify().context("Failed to verify transaction")?;

        // Decode
        let msg = R::decode_call(tx.runtime_msg())
            .map_err(anyhow::Error::new)
            .context("Failed to decode message in transaction")?;

        self.mempool.push_back(PooledTransaction {
            raw,
            tx,
            msg: Some(msg),
        });
        Ok(())
    }

    /// Builds a new batch of valid transactions in order they were added to mempool
    /// Only transactions, which are dispatched successfully are included in the batch
    fn get_next_blob(&mut self) -> anyhow::Result<Vec<Vec<u8>>> {
        let mut working_set = WorkingSet::new(self.current_storage.clone());
        let mut txs = Vec::new();
        let mut current_batch_size = 0;

        while let Some(mut pooled) = self.mempool.pop_front() {
            // Take the decoded runtime message cached upon accepting transaction
            // into the pool or attempt to decode the message again if
            // the transaction was previously executed,
            // but discarded from the batch due to the batch size.
            let msg = pooled.msg.take().unwrap_or_else(||
                    // SAFETY: The transaction was accepted into the pool,
                    // so we know that the runtime message is valid. 
                    R::decode_call(pooled.tx.runtime_msg()).expect("noop; qed"));

            // Execute
            {
                // TODO: Bug(!), because potential discrepancy. Should be resolved by https://github.com/Sovereign-Labs/sovereign-sdk/issues/434
                let sender_address: C::Address = pooled.tx.pub_key().to_address();
                // FIXME! This should use the correct height
<<<<<<< HEAD
                let ctx = C::new(sender_address, 0);
=======
                let ctx = C::new(sender_address, self.sequencer.clone(), 0);
>>>>>>> 081ca9c5

                if let Err(error) = self.runtime.dispatch_call(msg, &mut working_set, &ctx) {
                    warn!(%error, tx = hex::encode(&pooled.raw), "Error during transaction dispatch");
                    continue;
                }
            }

            // In order to fill batch as big as possible, we only check if valid tx can fit in the batch.
            let tx_len = pooled.raw.len();
            if current_batch_size + tx_len > self.max_batch_size_bytes {
                self.mempool.push_front(pooled);
                break;
            }

            // Update size of current batch
            current_batch_size += tx_len;

            let tx_hash: [u8; 32] = pooled.calculate_hash();
            info!(
                hash = hex::encode(tx_hash),
                "Transaction has been included in the batch",
            );
            txs.push(pooled.raw);
        }

        if txs.is_empty() {
            bail!("No valid transactions are available");
        }

        Ok(txs)
    }
}

#[cfg(test)]
mod tests {
    use borsh::BorshSerialize;
    use rand::Rng;
    use sov_modules_api::default_context::DefaultContext;
    use sov_modules_api::default_signature::private_key::DefaultPrivateKey;
    use sov_modules_api::default_signature::DefaultPublicKey;
    use sov_modules_api::macros::DefaultRuntime;
    use sov_modules_api::transaction::Transaction;
    use sov_modules_api::{
        Address, Context, DispatchCall, EncodeCall, Genesis, MessageCodec, PrivateKey,
    };
    use sov_prover_storage_manager::{new_orphan_storage, SnapshotManager};
    use sov_rollup_interface::services::batch_builder::BatchBuilder;
    use sov_state::{DefaultStorageSpec, ProverStorage, Storage};
    use sov_value_setter::{CallMessage, ValueSetter, ValueSetterConfig};
    use tempfile::TempDir;

    use super::*;

    const MAX_TX_POOL_SIZE: usize = 20;
    type C = DefaultContext;

    #[derive(Genesis, DispatchCall, MessageCodec, DefaultRuntime)]
    #[serialization(borsh::BorshDeserialize, borsh::BorshSerialize)]
    struct TestRuntime<T: Context> {
        value_setter: sov_value_setter::ValueSetter<T>,
    }

    fn generate_random_valid_tx() -> Vec<u8> {
        let private_key = DefaultPrivateKey::generate();
        let mut rng = rand::thread_rng();
        let value: u32 = rng.gen();
        generate_valid_tx(&private_key, value)
    }

    fn generate_valid_tx(private_key: &DefaultPrivateKey, value: u32) -> Vec<u8> {
        let msg = CallMessage::SetValue(value);
        let msg = <TestRuntime<C> as EncodeCall<ValueSetter<DefaultContext>>>::encode_call(msg);
        let chain_id = 0;
        let gas_tip = 0;
        let nonce = 1;

        Transaction::<DefaultContext>::new_signed_tx(private_key, msg, chain_id, gas_tip, nonce)
            .try_to_vec()
            .unwrap()
    }

    fn generate_random_bytes() -> Vec<u8> {
        let mut rng = rand::thread_rng();

        let length = rng.gen_range(1..=512);

        (0..length).map(|_| rng.gen()).collect()
    }

    fn generate_signed_tx_with_invalid_payload(private_key: &DefaultPrivateKey) -> Vec<u8> {
        let msg = generate_random_bytes();
        let chain_id = 0;
        let gas_tip = 0;
        let nonce = 1;

        Transaction::<DefaultContext>::new_signed_tx(private_key, msg, chain_id, gas_tip, nonce)
            .try_to_vec()
            .unwrap()
    }

    fn create_batch_builder(
        batch_size_bytes: usize,
        tmpdir: &TempDir,
    ) -> (
        FiFoStrictBatchBuilder<C, TestRuntime<C>>,
        ProverStorage<DefaultStorageSpec, SnapshotManager>,
    ) {
        let storage = new_orphan_storage(tmpdir.path()).unwrap();

        let sequencer = Address::from([0; 32]);
        let batch_builder = FiFoStrictBatchBuilder::new(
            batch_size_bytes,
            MAX_TX_POOL_SIZE,
            TestRuntime::<C>::default(),
            storage.clone(),
            sequencer,
        );
        (batch_builder, storage)
    }

    fn setup_runtime(
        storage: ProverStorage<DefaultStorageSpec, SnapshotManager>,
        admin: Option<DefaultPublicKey>,
    ) {
        let runtime = TestRuntime::<C>::default();
        let mut working_set = WorkingSet::new(storage.clone());

        let admin = admin.unwrap_or_else(|| {
            let admin_private_key = DefaultPrivateKey::generate();
            admin_private_key.pub_key()
        });
        let value_setter_config = ValueSetterConfig {
            admin: admin.to_address(),
        };
        let config = GenesisConfig::<C>::new(value_setter_config);
        runtime.genesis(&config, &mut working_set).unwrap();
        let (log, witness) = working_set.checkpoint().freeze();
        storage.validate_and_commit(log, &witness).unwrap();
    }

    mod accept_tx {
        use super::*;

        #[test]
        fn accept_valid_tx() {
            let tx = generate_random_valid_tx();

            let tmpdir = tempfile::tempdir().unwrap();
            let (mut batch_builder, _) = create_batch_builder(tx.len(), &tmpdir);

            batch_builder.accept_tx(tx).unwrap();
        }

        #[test]
        fn reject_tx_too_big() {
            let tx = generate_random_valid_tx();
            let batch_size = tx.len().saturating_sub(1);

            let tmpdir = tempfile::tempdir().unwrap();
            let (mut batch_builder, _) = create_batch_builder(batch_size, &tmpdir);

            let accept_result = batch_builder.accept_tx(tx);
            assert!(accept_result.is_err());
            assert_eq!(
                format!("Transaction too big. Max allowed size: {batch_size}"),
                accept_result.unwrap_err().to_string()
            );
        }

        #[test]
        fn reject_tx_on_full_mempool() {
            let tmpdir = tempfile::tempdir().unwrap();
            let (mut batch_builder, _) = create_batch_builder(usize::MAX, &tmpdir);

            for _ in 0..MAX_TX_POOL_SIZE {
                let tx = generate_random_valid_tx();
                batch_builder.accept_tx(tx).unwrap();
            }

            let tx = generate_random_valid_tx();
            let accept_result = batch_builder.accept_tx(tx);

            assert!(accept_result.is_err());
            assert_eq!("Mempool is full", accept_result.unwrap_err().to_string());
        }

        #[test]
        fn reject_random_bytes_tx() {
            let tx = generate_random_bytes();

            let tmpdir = tempfile::tempdir().unwrap();
            let (mut batch_builder, _) = create_batch_builder(tx.len(), &tmpdir);

            let accept_result = batch_builder.accept_tx(tx);
            assert!(accept_result.is_err());
            assert!(accept_result
                .unwrap_err()
                .to_string()
                .starts_with("Failed to deserialize transaction"))
        }

        #[test]
        fn reject_signed_tx_with_invalid_payload() {
            let private_key = DefaultPrivateKey::generate();
            let tx = generate_signed_tx_with_invalid_payload(&private_key);

            let tmpdir = tempfile::tempdir().unwrap();
            let (mut batch_builder, _) = create_batch_builder(tx.len(), &tmpdir);

            let accept_result = batch_builder.accept_tx(tx);
            assert!(accept_result.is_err());
            assert!(accept_result
                .unwrap_err()
                .to_string()
                .starts_with("Failed to decode message"))
        }

        #[test]
        fn zero_sized_mempool_cant_accept_tx() {
            let tx = generate_random_valid_tx();

            let tmpdir = tempfile::tempdir().unwrap();
            let (mut batch_builder, _) = create_batch_builder(tx.len(), &tmpdir);
            batch_builder.mempool_max_txs_count = 0;

            let accept_result = batch_builder.accept_tx(tx);
            assert!(accept_result.is_err());
            assert_eq!("Mempool is full", accept_result.unwrap_err().to_string());
        }
    }

    mod build_batch {
        use super::*;

        #[test]
        fn error_on_empty_mempool() {
            let tmpdir = tempfile::tempdir().unwrap();
            let (mut batch_builder, storage) = create_batch_builder(10, &tmpdir);
            setup_runtime(storage, None);

            let build_result = batch_builder.get_next_blob();
            assert!(build_result.is_err());
            assert_eq!(
                "No valid transactions are available",
                build_result.unwrap_err().to_string()
            );
        }

        #[test]
        fn build_batch_invalidates_everything_on_missed_genesis() {
            let value_setter_admin = DefaultPrivateKey::generate();
            let txs = [
                // Should be included: 113 bytes
                generate_valid_tx(&value_setter_admin, 1),
                generate_valid_tx(&value_setter_admin, 2),
            ];

            let tmpdir = tempfile::tempdir().unwrap();
            let batch_size = txs[0].len() * 3 + 1;
            let (mut batch_builder, _) = create_batch_builder(batch_size, &tmpdir);
            // Skipping runtime setup

            for tx in &txs {
                batch_builder.accept_tx(tx.clone()).unwrap();
            }

            assert_eq!(txs.len(), batch_builder.mempool.len());

            let build_result = batch_builder.get_next_blob();
            assert!(build_result.is_err());
            assert_eq!(
                "No valid transactions are available",
                build_result.unwrap_err().to_string()
            );
        }

        #[test]
        fn builds_batch_skipping_invalid_txs() {
            let value_setter_admin = DefaultPrivateKey::generate();
            let txs = [
                // Should be included: 113 bytes
                generate_valid_tx(&value_setter_admin, 1),
                // Should be rejected, not admin
                generate_random_valid_tx(),
                // Should be included: 113 bytes
                generate_valid_tx(&value_setter_admin, 2),
                // Should be skipped, more than batch size
                generate_valid_tx(&value_setter_admin, 3),
            ];

            let tmpdir = tempfile::tempdir().unwrap();
            let batch_size = txs[0].len() + txs[2].len() + 1;
            let (mut batch_builder, storage) = create_batch_builder(batch_size, &tmpdir);
            setup_runtime(storage, Some(value_setter_admin.pub_key()));

            for tx in &txs {
                batch_builder.accept_tx(tx.clone()).unwrap();
            }

            assert_eq!(txs.len(), batch_builder.mempool.len());

            let build_result = batch_builder.get_next_blob();
            assert!(build_result.is_ok());
            let blob = build_result.unwrap();
            assert_eq!(2, blob.len());
            assert!(blob.contains(&txs[0]));
            assert!(blob.contains(&txs[2]));
            assert!(!blob.contains(&txs[3]));
            assert_eq!(1, batch_builder.mempool.len());
        }
    }
}<|MERGE_RESOLUTION|>--- conflicted
+++ resolved
@@ -142,11 +142,7 @@
                 // TODO: Bug(!), because potential discrepancy. Should be resolved by https://github.com/Sovereign-Labs/sovereign-sdk/issues/434
                 let sender_address: C::Address = pooled.tx.pub_key().to_address();
                 // FIXME! This should use the correct height
-<<<<<<< HEAD
-                let ctx = C::new(sender_address, 0);
-=======
                 let ctx = C::new(sender_address, self.sequencer.clone(), 0);
->>>>>>> 081ca9c5
 
                 if let Err(error) = self.runtime.dispatch_call(msg, &mut working_set, &ctx) {
                     warn!(%error, tx = hex::encode(&pooled.raw), "Error during transaction dispatch");
