--- conflicted
+++ resolved
@@ -13,11 +13,7 @@
 };
 use sov_modules_api::{
     native_debug, native_warn, BasicAddress, BlobReaderTrait, Context, DaSpec, DispatchCall,
-<<<<<<< HEAD
     Genesis, Spec, StateCheckpoint, UnsignedSoftConfirmationBatch, WorkingSet, Zkvm,
-=======
-    Genesis, Signature, Spec, StateCheckpoint, UnsignedSoftConfirmation, WorkingSet, Zkvm,
->>>>>>> 3f609689
 };
 use sov_rollup_interface::da::{DaData, SequencerCommitment};
 use sov_rollup_interface::digest::Digest;
@@ -764,26 +760,4 @@
             fork_manager.active_fork().spec_id,
         )
     }
-<<<<<<< HEAD
-=======
-}
-
-fn verify_soft_confirmation_signature<C: Context>(
-    unsigned_soft_confirmation: UnsignedSoftConfirmation,
-    signature: &[u8],
-    sequencer_public_key: &[u8],
-) -> Result<(), anyhow::Error> {
-    let message = borsh::to_vec(&unsigned_soft_confirmation).unwrap();
-
-    let signature = C::Signature::try_from(signature)?;
-
-    // TODO: if verify function is modified to take the claimed hash in signed soft confirmation
-    // we wouldn't need to hash the thing twice
-    signature.verify(
-        &C::PublicKey::try_from(sequencer_public_key)?,
-        message.as_slice(),
-    )?;
-
-    Ok(())
->>>>>>> 3f609689
 }