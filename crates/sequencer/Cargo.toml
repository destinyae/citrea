[package]
name = "citrea-sequencer"
authors = { workspace = true }
edition = { workspace = true }
homepage = { workspace = true }
license = { workspace = true }
repository = { workspace = true }

version = { workspace = true }
publish = false
readme = "README.md"
resolver = "2"

[dependencies]
alloy-rlp = { workspace = true }
anyhow = { workspace = true }
borsh = { workspace = true }
chrono = { workspace = true }
digest = { workspace = true }
futures = { workspace = true }
jsonrpsee = { workspace = true, features = ["http-client", "server"] }
rs_merkle = { workspace = true }
serde = { workspace = true }
serde_json = { workspace = true }
tracing = { workspace = true }

reth-db = { workspace = true }
reth-interfaces = { workspace = true }
reth-primitives = { workspace = true }
reth-provider = { workspace = true }
reth-rpc = { workspace = true }
reth-rpc-types = { workspace = true }
reth-rpc-types-compat = { workspace = true }
reth-tasks = { workspace = true }
reth-transaction-pool = { workspace = true }
reth-trie = { workspace = true }

revm = { workspace = true }

deadpool-postgres = { workspace = true }
ethers = { workspace = true }
schnellru = "0.2.1"
<<<<<<< HEAD
tower-http = { workspace = true }
tower = { workspace = true }
hyper = { workspace = true }
=======
tokio = { workspace = true }
>>>>>>> 561c84b3

citrea-evm = { path = "../evm", features = ["native"] }
sov-db = { path = "../sovereign-sdk/full-node/db/sov-db" }
sov-rollup-interface = { path = "../sovereign-sdk/rollup-interface", features = ["native"] }

sov-stf-runner = { path = "../sovereign-sdk/full-node/sov-stf-runner" }

sov-modules-rollup-blueprint = { path = "../sovereign-sdk/module-system/sov-modules-rollup-blueprint" }
sov-modules-stf-blueprint = { path = "../sovereign-sdk/module-system/sov-modules-stf-blueprint" }

citrea-stf = { path = "../citrea-stf", features = ["native"] }
soft-confirmation-rule-enforcer = { path = "../soft-confirmation-rule-enforcer", features = ["native"] }
sov-accounts = { path = "../sovereign-sdk/module-system/module-implementations/sov-accounts", default-features = false }
sov-modules-api = { path = "../sovereign-sdk/module-system/sov-modules-api", default-features = false }
sov-state = { path = "../sovereign-sdk/module-system/sov-state" }

hex = { workspace = true }

shared-backup-db = { path = "../shared-backup-db" }

[dev-dependencies]
tempfile = { workspace = true }
tokio = { workspace = true }

[features]
default = []
local = []<|MERGE_RESOLUTION|>--- conflicted
+++ resolved
@@ -39,14 +39,11 @@
 
 deadpool-postgres = { workspace = true }
 ethers = { workspace = true }
+hyper = { workspace = true }
 schnellru = "0.2.1"
-<<<<<<< HEAD
+tokio = { workspace = true }
+tower = { workspace = true }
 tower-http = { workspace = true }
-tower = { workspace = true }
-hyper = { workspace = true }
-=======
-tokio = { workspace = true }
->>>>>>> 561c84b3
 
 citrea-evm = { path = "../evm", features = ["native"] }
 sov-db = { path = "../sovereign-sdk/full-node/db/sov-db" }
@@ -69,7 +66,6 @@
 
 [dev-dependencies]
 tempfile = { workspace = true }
-tokio = { workspace = true }
 
 [features]
 default = []
