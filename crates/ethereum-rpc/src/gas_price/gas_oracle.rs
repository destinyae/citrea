//! An implementation of the eth gas price oracle, used for providing gas price estimates based on
//! previous blocks.

// Adopted from: https://github.com/paradigmxyz/reth/blob/main/crates/rpc/rpc/src/eth/gas_oracle.rs

use std::sync::Arc;

use citrea_evm::{Evm, SYSTEM_SIGNER};
use reth_primitives::basefee::calc_next_block_base_fee;
use reth_primitives::constants::GWEI_TO_WEI;
use reth_primitives::{address, BlockNumberOrTag, B256, U256};
use reth_rpc::eth::error::{EthApiError, EthResult, RpcInvalidTransactionError};
use reth_rpc_types::{BlockTransactions, FeeHistory};
use serde::{Deserialize, Serialize};
use sov_modules_api::WorkingSet;
use tokio::sync::Mutex;
use tracing::warn;

use super::cache::BlockCache;
use super::fee_history::{FeeHistoryCache, FeeHistoryCacheConfig, FeeHistoryEntry};

/// The number of transactions sampled in a block
pub const SAMPLE_NUMBER: u32 = 3;

/// The default maximum number of blocks to use for the gas price oracle.
pub const MAX_HEADER_HISTORY: u64 = 1024;

/// The default maximum gas price to use for the estimate
pub const DEFAULT_MAX_PRICE: U256 = U256::from_limbs([500_000_000_000u64, 0, 0, 0]);

/// The default minimum gas price, under which the sample will be ignored
pub const DEFAULT_IGNORE_PRICE: U256 = U256::from_limbs([2u64, 0, 0, 0]);

/// Settings for the gas price oracle configured by node operators
#[derive(Debug, Clone, Eq, PartialEq, Serialize, Deserialize)]
#[serde(rename_all = "camelCase")]
pub struct GasPriceOracleConfig {
    /// The number of populated blocks to produce the gas price estimate
    pub blocks: u32,

    /// The percentile of gas prices to use for the estimate
    pub percentile: u32,

    /// The maximum number of headers to keep in the cache
    pub max_header_history: u64,

    /// The maximum number of blocks for estimating gas price
    pub max_block_history: u64,

    /// The default gas price to use if there are no blocks to use
    pub default: Option<u128>,

    /// The maximum gas price to use for the estimate
    pub max_price: Option<u128>,

    /// The minimum gas price, under which the sample will be ignored
    pub ignore_price: Option<u128>,
}

impl Default for GasPriceOracleConfig {
    fn default() -> Self {
        GasPriceOracleConfig {
            blocks: 20,
            percentile: 60,
            max_header_history: MAX_HEADER_HISTORY,
            max_block_history: MAX_HEADER_HISTORY,
            default: None,
            max_price: Some(DEFAULT_MAX_PRICE.saturating_to()),
            ignore_price: Some(DEFAULT_IGNORE_PRICE.saturating_to()),
        }
    }
}

impl GasPriceOracleConfig {
    /// Creating a new gpo config with blocks, ignoreprice, maxprice and percentile
    pub fn new(
        blocks: Option<u32>,
        ignore_price: Option<u64>,
        max_price: Option<u64>,
        percentile: Option<u32>,
    ) -> Self {
        Self {
            blocks: blocks.unwrap_or(20),
            percentile: percentile.unwrap_or(60),
            max_header_history: 1024,
            max_block_history: 1024,
            default: None,
            max_price: max_price
                .map(u128::from)
                .or(Some(DEFAULT_MAX_PRICE.saturating_to())),
            ignore_price: ignore_price
                .map(u128::from)
                .or(Some(DEFAULT_IGNORE_PRICE.saturating_to())),
        }
    }
}

/// Calculates a gas price depending on recent blocks.
pub struct GasPriceOracle<C: sov_modules_api::Context> {
    /// The type used to get block and tx info
    provider: Evm<C>,
    /// The config for the oracle
    oracle_config: GasPriceOracleConfig,
    /// The latest calculated price and its block hash
    last_price: Mutex<GasPriceOracleResult>,
    /// Fee history cache with lifetime
    fee_history_cache: Mutex<FeeHistoryCache<C>>,
    /// Block cache
    cache: Arc<BlockCache<C>>,
}

impl<C: sov_modules_api::Context> GasPriceOracle<C> {
    /// Creates and returns the [GasPriceOracle].
    pub fn new(
        provider: Evm<C>,
        mut oracle_config: GasPriceOracleConfig,
        fee_history_config: FeeHistoryCacheConfig,
    ) -> Self {
        // sanitize the percentile to be less than 100
        if oracle_config.percentile > 100 {
            warn!(prev_percentile = ?oracle_config.percentile, "Invalid configured gas price percentile, assuming 100.");
            oracle_config.percentile = 100;
        }

        let max_header_history = oracle_config.max_header_history as u32;

        let cache = BlockCache::new(max_header_history, provider.clone());

        let arc_cache = Arc::new(cache);

        let fee_history_cache = FeeHistoryCache::new(fee_history_config, arc_cache.clone());

        Self {
            provider: provider.clone(),
            oracle_config,
            last_price: Default::default(),
            fee_history_cache: Mutex::new(fee_history_cache),
            cache: arc_cache,
        }
    }

    /// Returns the config for the oracle
    pub fn config(&self) -> &GasPriceOracleConfig {
        &self.oracle_config
    }

    /// Reports the fee history
    pub async fn fee_history(
        &self,
        mut block_count: u64,
        newest_block: BlockNumberOrTag,
        reward_percentiles: Option<Vec<f64>>,
        working_set: &mut WorkingSet<C>,
    ) -> EthResult<FeeHistory> {
        if block_count == 0 {
            return Ok(FeeHistory::default());
        }

        // See https://github.com/ethereum/go-ethereum/blob/2754b197c935ee63101cbbca2752338246384fec/eth/gasprice/feehistory.go#L218C8-L225
        let max_fee_history = if reward_percentiles.is_none() {
            self.config().max_header_history
        } else {
            self.config().max_block_history
        };

        if block_count > max_fee_history {
            block_count = max_fee_history
        }

        let end_block = self
            .provider
            .block_number_for_id(&newest_block, working_set)?;

        // need to add 1 to the end block to get the correct (inclusive) range
        let end_block_plus = end_block + 1;
        // Ensure that we would not be querying outside of genesis
        if end_block_plus < block_count {
            block_count = end_block_plus;
        }

        // If reward percentiles were specified, we
        // need to validate that they are monotonically
        // increasing and 0 <= p <= 100
        // Note: The types used ensure that the percentiles are never < 0
        if let Some(percentiles) = &reward_percentiles {
            if percentiles.windows(2).any(|w| w[0] > w[1] || w[0] > 100.) {
                return Err(EthApiError::InvalidRewardPercentiles);
            }
        }

        // Fetch the headers and ensure we got all of them
        //
        // Treat a request for 1 block as a request for `newest_block..=newest_block`,
        // otherwise `newest_block - 2
        // SAFETY: We ensured that block count is capped
        let start_block = end_block_plus - block_count;

        // Collect base fees, gas usage ratios and (optionally) reward percentile data
        let mut base_fee_per_gas: Vec<u128> = Vec::new();
        let mut gas_used_ratio: Vec<f64> = Vec::new();
        let mut rewards: Vec<Vec<u128>> = Vec::new();

        let fee_history_cache = self.fee_history_cache.lock().await;

        // Check if the requested range is within the cache bounds
        let fee_entries = fee_history_cache.get_history(start_block, end_block, working_set);
        let resolution = fee_history_cache.resolution();

        if fee_entries.len() != block_count as usize {
            return Err(EthApiError::InvalidBlockRange);
        }

        for entry in &fee_entries {
            base_fee_per_gas.push(entry.base_fee_per_gas as u128);
            gas_used_ratio.push(entry.gas_used_ratio);

            if let Some(percentiles) = &reward_percentiles {
                let mut block_rewards = Vec::with_capacity(percentiles.len());
                for &percentile in percentiles.iter() {
                    block_rewards.push(self.approximate_percentile(entry, percentile, resolution));
                }
                rewards.push(block_rewards);
            }
        }
        let last_entry = fee_entries.last().expect("is not empty");
        base_fee_per_gas.push(calc_next_block_base_fee(
            last_entry.gas_used as u128,
            last_entry.gas_limit as u128,
            last_entry.base_fee_per_gas as u128,
            self.provider.get_chain_config(working_set).base_fee_params,
        ));

        Ok(FeeHistory {
            base_fee_per_gas,
            gas_used_ratio,
            oldest_block: start_block,
            reward: reward_percentiles.map(|_| rewards),
            base_fee_per_blob_gas: Default::default(),
            blob_gas_used_ratio: Default::default(),
        })
    }

    /// Suggests a gas price estimate based on recent blocks, using the configured percentile.
    pub async fn suggest_tip_cap(&self, working_set: &mut WorkingSet<C>) -> EthResult<u128> {
        let header = &self
            .provider
            .get_block_by_number(None, None, working_set)
            .unwrap()
            .unwrap()
            .header;

        let mut last_price = self.last_price.lock().await;

        // if we have stored a last price, then we check whether or not it was for the same head
        if last_price.block_hash == header.hash.unwrap() {
            return Ok(last_price.price);
        }

        // if all responses are empty, then we can return a maximum of 2*check_block blocks' worth
        // of prices
        //
        // we only return more than check_block blocks' worth of prices if one or more return empty
        // transactions
        let mut current_hash = header.hash.unwrap();
        let mut results = Vec::new();
        let mut populated_blocks = 0;

        let header_number = header.number.unwrap();

        // we only check a maximum of 2 * max_block_history, or the number of blocks in the chain
        let max_blocks = if self.oracle_config.max_block_history * 2 > header_number {
            header_number
        } else {
            self.oracle_config.max_block_history * 2
        };

        for _ in 0..max_blocks {
            let (parent_hash, block_values) = self
                .get_block_values(current_hash, SAMPLE_NUMBER as usize, working_set)
                .await?
                .ok_or(EthApiError::UnknownBlockNumber)?;

            if block_values.is_empty() {
                results.push(last_price.price);
            } else {
                results.extend(block_values);
                populated_blocks += 1;
            }

            // break when we have enough populated blocks
            if populated_blocks >= self.oracle_config.blocks {
                break;
            }

            current_hash = parent_hash;
        }

        // sort results then take the configured percentile result
        let mut price = last_price.price;
        if !results.is_empty() {
            results.sort_unstable();
            price = *results
                .get((results.len() - 1) * self.oracle_config.percentile as usize / 100)
                .expect("gas price index is a percent of nonzero array length, so a value always exists; qed");
        }

        // constrain to the max price
        if let Some(max_price) = self.oracle_config.max_price {
            if price > max_price {
                price = max_price;
            }
        }

        *last_price = GasPriceOracleResult {
            block_hash: header.hash.unwrap(),
            price,
        };

        Ok(price)
    }

    /// Get the `limit` lowest effective tip values for the given block. If the oracle has a
    /// configured `ignore_price` threshold, then tip values under that threshold will be ignored
    /// before returning a result.
    ///
    /// If the block cannot be found, then this will return `None`.
    ///
    /// This method also returns the parent hash for the given block.
    async fn get_block_values(
        &self,
        block_hash: B256,
        limit: usize,
        working_set: &mut WorkingSet<C>,
    ) -> EthResult<Option<(B256, Vec<u128>)>> {
        // check the cache (this will hit the disk if the block is not cached)
        let block = match self.cache.get_block(block_hash, working_set)? {
            Some(block) => block,
            None => return Ok(None),
        };

        // sort the transactions by effective tip
        // but first filter those that should be ignored

        // get the transactions (block.transactions is a enum but we only care about the 2nd arm)
        let txs = match &block.transactions {
            BlockTransactions::Full(txs) => txs,
            _ => return Ok(None),
        };

        let mut txs = txs
            .iter()
            .filter(|tx| {
                if let Some(ignore_under) = self.oracle_config.ignore_price {
                    let effective_gas_tip = effective_gas_tip(tx, block.header.base_fee_per_gas);
                    if effective_gas_tip < Some(ignore_under) {
                        return false;
                    }
                }

                // check if coinbase
                let sender = tx.from;
<<<<<<< HEAD
                sender != block.header.miner
                    && sender != address!("deaddeaddeaddeaddeaddeaddeaddeaddeaddead")
=======
                sender != block.header.miner && sender != SYSTEM_SIGNER
>>>>>>> 561c84b3
            })
            // map all values to effective_gas_tip because we will be returning those values
            // anyways
            .map(|tx| effective_gas_tip(tx, block.header.base_fee_per_gas))
            .collect::<Vec<_>>();

        // now do the sort
        txs.sort_unstable();

        // fill result with the top `limit` transactions
        let mut final_result = Vec::with_capacity(limit);
        for tx in txs.iter().take(limit) {
            // a `None` effective_gas_tip represents a transaction where the max_fee_per_gas is
            // less than the base fee
            let effective_tip = tx.ok_or(RpcInvalidTransactionError::FeeCapTooLow)?;
            final_result.push(effective_tip);
        }

        Ok(Some((block.header.parent_hash, final_result)))
    }

    /// Approximates reward at a given percentile for a specific block
    /// Based on the configured resolution
    fn approximate_percentile(
        &self,
        entry: &FeeHistoryEntry,
        requested_percentile: f64,
        resolution: u64,
    ) -> u128 {
        let rounded_percentile =
            (requested_percentile * resolution as f64).round() / resolution as f64;
        let clamped_percentile = rounded_percentile.clamp(0.0, 100.0);

        // Calculate the index in the precomputed rewards array
        let index = (clamped_percentile / (1.0 / resolution as f64)).round() as usize;
        // Fetch the reward from the FeeHistoryEntry
        entry.rewards.get(index).cloned().unwrap_or_default()
    }
}

/// Stores the last result that the oracle returned
#[derive(Debug, Clone)]
pub struct GasPriceOracleResult {
    /// The block hash that the oracle used to calculate the price
    pub block_hash: B256,
    /// The price that the oracle calculated
    pub price: u128,
}

impl Default for GasPriceOracleResult {
    fn default() -> Self {
        Self {
            block_hash: B256::ZERO,
            price: GWEI_TO_WEI as u128,
        }
    }
}

// Adopted from: https://github.com/paradigmxyz/reth/blob/main/crates/primitives/src/transaction/mod.rs#L297
pub(crate) fn effective_gas_tip(
    transaction: &reth_rpc_types::Transaction,
    base_fee: Option<u128>,
) -> Option<u128> {
    let priority_fee_or_price = match transaction.transaction_type {
        Some(tx_type) => {
            if tx_type == 2 {
                transaction.max_priority_fee_per_gas.unwrap()
            } else {
                transaction.gas_price.unwrap()
            }
        }
        _ => transaction.gas_price.unwrap(),
    };

    if let Some(base_fee) = base_fee {
        let max_fee_per_gas = match transaction.transaction_type {
            Some(tx_type) => {
                if tx_type == 2 {
                    transaction.max_priority_fee_per_gas.unwrap()
                } else {
                    transaction.gas_price.unwrap()
                }
            }
            _ => transaction.gas_price.unwrap(),
        };

        if max_fee_per_gas < base_fee {
            None
        } else {
            let effective_max_fee = max_fee_per_gas - base_fee;
            Some(std::cmp::min(effective_max_fee, priority_fee_or_price))
        }
    } else {
        Some(priority_fee_or_price)
    }
}

#[allow(dead_code)]
pub(crate) fn convert_u64_to_u256(u64: u64) -> reth_primitives::U256 {
    let bytes: [u8; 8] = u64.to_be_bytes();
    let mut new_bytes = [0u8; 32];
    new_bytes[24..].copy_from_slice(&bytes);
    reth_primitives::U256::from_be_bytes(new_bytes)
}

#[cfg(test)]
mod tests {
    use reth_primitives::constants::GWEI_TO_WEI;

    use super::*;

    #[test]
    fn max_price_sanity() {
        assert_eq!(DEFAULT_MAX_PRICE, U256::from(500_000_000_000u64));
        assert_eq!(DEFAULT_MAX_PRICE, U256::from(500 * GWEI_TO_WEI))
    }

    #[test]
    fn ignore_price_sanity() {
        assert_eq!(DEFAULT_IGNORE_PRICE, U256::from(2u64));
    }
}<|MERGE_RESOLUTION|>--- conflicted
+++ resolved
@@ -359,12 +359,7 @@
 
                 // check if coinbase
                 let sender = tx.from;
-<<<<<<< HEAD
-                sender != block.header.miner
-                    && sender != address!("deaddeaddeaddeaddeaddeaddeaddeaddeaddead")
-=======
                 sender != block.header.miner && sender != SYSTEM_SIGNER
->>>>>>> 561c84b3
             })
             // map all values to effective_gas_tip because we will be returning those values
             // anyways
