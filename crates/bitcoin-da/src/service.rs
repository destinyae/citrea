--- conflicted
+++ resolved
@@ -1190,563 +1190,4 @@
         })
         .collect();
     BitcoinMerkleTree::new(hashes).root()
-<<<<<<< HEAD
-}
-
-#[cfg(test)]
-mod tests {
-    use core::str::FromStr;
-    use std::path::PathBuf;
-    use std::sync::Arc;
-
-    // use futures::{Stream, StreamExt};
-    use bitcoin::block::{Header, Version};
-    use bitcoin::hash_types::{TxMerkleNode, WitnessMerkleNode};
-    use bitcoin::hashes::Hash;
-    use bitcoin::secp256k1::Keypair;
-    use bitcoin::{BlockHash, CompactTarget};
-    use citrea_common::tasks::manager::TaskManager;
-    use sov_rollup_interface::da::{DaNamespace, DaVerifier, SequencerCommitment};
-    use sov_rollup_interface::services::da::{DaService, SlotData};
-
-    use super::{get_relevant_blobs_from_txs, BitcoinService};
-    use crate::helpers::parsers::parse_hex_transaction;
-    use crate::helpers::test_utils::{get_mock_data, get_mock_txs, MockData};
-    use crate::service::BitcoinServiceConfig;
-    use crate::spec::block::BitcoinBlock;
-    use crate::spec::header::HeaderWrapper;
-    use crate::spec::transaction::TransactionWrapper;
-    use crate::spec::RollupParams;
-    use crate::verifier::BitcoinVerifier;
-
-    fn get_workspace_root() -> PathBuf {
-        let manifest_dir = PathBuf::from(env!("CARGO_MANIFEST_DIR"));
-        manifest_dir
-            .ancestors()
-            .nth(2)
-            .expect("Failed to find workspace root")
-            .to_path_buf()
-    }
-
-    fn get_tx_backup_dir() -> String {
-        let mut path = get_workspace_root();
-        path.push("resources/bitcoin/inscription_txs");
-        path.to_str().unwrap().to_string()
-    }
-
-    pub async fn get_service(task_manager: &mut TaskManager<()>) -> Arc<BitcoinService> {
-        let runtime_config = BitcoinServiceConfig {
-            node_url: "http://localhost:38332/wallet/test".to_string(),
-            node_username: "chainway".to_string(),
-            node_password: "topsecret".to_string(),
-            network: bitcoin::Network::Regtest,
-            da_private_key: Some(
-                "E9873D79C6D87DC0FB6A5778633389F4453213303DA61F20BD67FC233AA33262".to_string(), // Test key, safe to publish
-            ),
-            tx_backup_dir: get_tx_backup_dir(),
-            monitoring: None,
-            fee: None,
-        };
-
-        let (tx, rx) = tokio::sync::mpsc::unbounded_channel();
-
-        let da_service = BitcoinService::new_without_wallet_check(
-            runtime_config,
-            RollupParams {
-                to_batch_proof_prefix: vec![1, 1],
-                to_light_client_prefix: vec![2, 2],
-            },
-            tx,
-        )
-        .await
-        .expect("Error initialazing BitcoinService");
-
-        let da_service = Arc::new(da_service);
-        task_manager.spawn(|tk| da_service.clone().run_da_queue(rx, tk));
-
-        #[allow(clippy::let_and_return)]
-        da_service
-    }
-
-    async fn get_service_wrong_namespace(
-        task_manager: &mut TaskManager<()>,
-    ) -> Arc<BitcoinService> {
-        let runtime_config = BitcoinServiceConfig {
-            node_url: "http://localhost:38332/wallet/other".to_string(),
-            node_username: "chainway".to_string(),
-            node_password: "topsecret".to_string(),
-            network: bitcoin::Network::Regtest,
-            da_private_key: Some(
-                "E9873D79C6D87DC0FB6A5778633389F4453213303DA61F20BD67FC233AA33262".to_string(), // Test key, safe to publish
-            ),
-            tx_backup_dir: get_tx_backup_dir(),
-            monitoring: None,
-            fee: None,
-        };
-
-        let (tx, rx) = tokio::sync::mpsc::unbounded_channel();
-
-        let da_service = BitcoinService::new_without_wallet_check(
-            runtime_config,
-            RollupParams {
-                to_batch_proof_prefix: vec![5, 6],
-                to_light_client_prefix: vec![5, 5],
-            },
-            tx,
-        )
-        .await
-        .expect("Error initialazing BitcoinService");
-
-        let da_service = Arc::new(da_service);
-        task_manager.spawn(|tk| da_service.clone().run_da_queue(rx, tk));
-
-        da_service
-    }
-
-    async fn get_service_correct_sig_different_public_key(
-        task_manager: &mut TaskManager<()>,
-    ) -> Arc<BitcoinService> {
-        let runtime_config = BitcoinServiceConfig {
-            node_url: "http://localhost:38332/wallet/other2".to_string(),
-            node_username: "chainway".to_string(),
-            node_password: "topsecret".to_string(),
-            network: bitcoin::Network::Regtest,
-            da_private_key: Some(
-                "E9873D79C6D87DC0FB6A5778633389F4453213303DA61F20BD67FC233AA33263".to_string(), // Test key, safe to publish
-            ),
-            tx_backup_dir: get_tx_backup_dir(),
-            monitoring: None,
-            fee: None,
-        };
-
-        let (tx, rx) = tokio::sync::mpsc::unbounded_channel();
-
-        let da_service = BitcoinService::new_without_wallet_check(
-            runtime_config,
-            RollupParams {
-                to_batch_proof_prefix: vec![1, 1],
-                to_light_client_prefix: vec![2, 2],
-            },
-            tx,
-        )
-        .await
-        .expect("Error initialazing BitcoinService");
-
-        let da_service = Arc::new(da_service);
-
-        task_manager.spawn(|tk| da_service.clone().run_da_queue(rx, tk));
-
-        da_service
-    }
-
-    #[tokio::test]
-    #[ignore]
-    /// A test we use to generate some data for the other tests
-    async fn send_transaction() {
-        use sov_rollup_interface::da::DaData;
-
-        let mut task_manager = TaskManager::default();
-        let da_service = get_service(&mut task_manager).await;
-
-        da_service
-            .send_transaction(DaData::SequencerCommitment(SequencerCommitment {
-                merkle_root: [13; 32],
-                l2_start_block_number: 1002,
-                l2_end_block_number: 1100,
-            }))
-            .await
-            .expect("Failed to send transaction");
-
-        da_service
-            .send_transaction(DaData::SequencerCommitment(SequencerCommitment {
-                merkle_root: [14; 32],
-                l2_start_block_number: 1101,
-                l2_end_block_number: 1245,
-            }))
-            .await
-            .expect("Failed to send transaction");
-
-        println!("\n\nSend some BTC to this address: bcrt1qscttjdc3wypf7ttu0203sqgfz80a4q38cne693 and press enter\n\n");
-        let mut s = String::new();
-        std::io::stdin().read_line(&mut s).unwrap();
-
-        let size = 2000;
-        let blob = (0..size).map(|_| rand::random::<u8>()).collect::<Vec<u8>>();
-
-        da_service
-            .send_transaction(DaData::ZKProof(blob))
-            .await
-            .expect("Failed to send transaction");
-
-        println!("\n\nSend some BTC to this address: bcrt1qscttjdc3wypf7ttu0203sqgfz80a4q38cne693 and press enter\n\n");
-        let mut s = String::new();
-        std::io::stdin().read_line(&mut s).unwrap();
-
-        let size = 600 * 1024;
-        let blob = (0..size).map(|_| rand::random::<u8>()).collect::<Vec<u8>>();
-
-        da_service
-            .send_transaction(DaData::ZKProof(blob))
-            .await
-            .expect("Failed to send transaction");
-
-        // seq com different namespace
-        get_service_wrong_namespace(&mut task_manager)
-            .await
-            .send_transaction(DaData::SequencerCommitment(SequencerCommitment {
-                merkle_root: [15; 32],
-                l2_start_block_number: 1246,
-                l2_end_block_number: 1268,
-            }))
-            .await
-            .expect("Failed to send transaction");
-
-        let size = 1024;
-        let blob = (0..size).map(|_| rand::random::<u8>()).collect::<Vec<u8>>();
-
-        da_service
-            .send_transaction(DaData::ZKProof(blob))
-            .await
-            .expect("Failed to send transaction");
-
-        // seq com incorrect pubkey and sig
-        get_service_correct_sig_different_public_key(&mut task_manager)
-            .await
-            .send_transaction(DaData::SequencerCommitment(SequencerCommitment {
-                merkle_root: [15; 32],
-                l2_start_block_number: 1246,
-                l2_end_block_number: 1268,
-            }))
-            .await
-            .expect("Failed to send transaction");
-
-        da_service
-            .send_transaction(DaData::SequencerCommitment(SequencerCommitment {
-                merkle_root: [15; 32],
-                l2_start_block_number: 1246,
-                l2_end_block_number: 1268,
-            }))
-            .await
-            .expect("Failed to send transaction");
-
-        let size = 1200 * 1024;
-        let blob = (0..size).map(|_| rand::random::<u8>()).collect::<Vec<u8>>();
-
-        da_service
-            .send_transaction(DaData::ZKProof(blob))
-            .await
-            .expect("Failed to send transaction");
-
-        da_service
-            .send_transaction(DaData::SequencerCommitment(SequencerCommitment {
-                merkle_root: [30; 32],
-                l2_start_block_number: 1268,
-                l2_end_block_number: 1314,
-            }))
-            .await
-            .expect("Failed to send transaction");
-
-        task_manager.abort().await;
-    }
-
-    #[tokio::test]
-    async fn extract_relevant_blobs_bp() {
-        let mut task_manager = TaskManager::default();
-
-        let da_service = get_service(&mut task_manager).await;
-
-        let (header, _inclusion_proof, _completeness_proof, relevant_txs) =
-            get_mock_data(MockData::BatchProof);
-
-        let block_txs = get_mock_txs();
-        let block_txs = block_txs.into_iter().map(Into::into).collect();
-
-        let block = BitcoinBlock {
-            header,
-            txdata: block_txs,
-        };
-
-        let (txs, _, _) =
-            da_service.extract_relevant_blobs_with_proof(&block, DaNamespace::ToBatchProver);
-
-        assert_eq!(txs, relevant_txs);
-
-        task_manager.abort().await;
-    }
-
-    #[tokio::test]
-    async fn extract_relevant_blobs_lcp() {
-        let mut task_manager = TaskManager::default();
-
-        let da_service = get_service(&mut task_manager).await;
-        let (header, _inclusion_proof, _completeness_proof, relevant_txs) =
-            get_mock_data(MockData::LightClientProof);
-
-        let block_txs = get_mock_txs();
-        let block_txs = block_txs.into_iter().map(Into::into).collect();
-
-        let block = BitcoinBlock {
-            header,
-            txdata: block_txs,
-        };
-
-        let (txs, _, _) =
-            da_service.extract_relevant_blobs_with_proof(&block, DaNamespace::ToLightClientProver);
-
-        assert_eq!(txs, relevant_txs);
-
-        task_manager.abort().await;
-    }
-
-    #[tokio::test]
-    async fn extract_relevant_blobs_with_proof_bp() {
-        let mut task_manager = TaskManager::default();
-
-        let verifier = BitcoinVerifier::new(RollupParams {
-            to_batch_proof_prefix: vec![1, 1],
-            to_light_client_prefix: vec![2, 2],
-        });
-
-        let da_service = get_service(&mut task_manager).await;
-        let (header, _inclusion_proof, _completeness_proof, _relevant_txs) =
-            get_mock_data(MockData::BatchProof);
-        let block_txs = get_mock_txs();
-        let block_txs = block_txs.into_iter().map(Into::into).collect();
-
-        let block = BitcoinBlock {
-            header,
-            txdata: block_txs,
-        };
-
-        let (txs, inclusion_proof, completeness_proof) =
-            da_service.extract_relevant_blobs_with_proof(&block, DaNamespace::ToBatchProver);
-
-        assert!(verifier
-            .verify_transactions(
-                block.header(),
-                &txs,
-                inclusion_proof,
-                completeness_proof,
-                DaNamespace::ToBatchProver
-            )
-            .is_ok());
-
-        task_manager.abort().await;
-    }
-
-    #[tokio::test]
-    async fn extract_relevant_blobs_with_proof_lcp() {
-        let mut task_manager = TaskManager::default();
-
-        let da_service = get_service(&mut task_manager).await;
-        let (header, _inclusion_proof, _completeness_proof, relevant_txs) =
-            get_mock_data(MockData::LightClientProof);
-
-        let block_txs = get_mock_txs();
-        let block_txs = block_txs.into_iter().map(Into::into).collect();
-
-        let block = BitcoinBlock {
-            header,
-            txdata: block_txs,
-        };
-
-        let (txs, _, _) =
-            da_service.extract_relevant_blobs_with_proof(&block, DaNamespace::ToLightClientProver);
-
-        assert_eq!(txs, relevant_txs);
-
-        task_manager.abort().await;
-    }
-
-    #[tokio::test]
-    // Ignore for now as it is not working due to mock_txs.txt being outdated
-    #[ignore]
-    async fn extract_relevant_zk_proofs() {
-        let mut task_manager = TaskManager::default();
-
-        let da_service = get_service(&mut task_manager).await;
-
-        let secp = bitcoin::secp256k1::Secp256k1::new();
-        let da_pubkey = Keypair::from_secret_key(&secp, &da_service.da_private_key.unwrap())
-            .public_key()
-            .serialize()
-            .to_vec();
-
-        let (header, _inclusion_proof, _completeness_proof, _relevant_txs) =
-            get_mock_data(MockData::LightClientProof);
-
-        let block_txs = get_mock_txs();
-        let block_txs = block_txs.into_iter().map(Into::into).collect();
-
-        let block = BitcoinBlock {
-            header,
-            txdata: block_txs,
-        };
-
-        let proofs = da_service
-            .extract_relevant_zk_proofs(&block, &da_pubkey)
-            .await
-            .unwrap();
-
-        dbg!(proofs.len());
-
-        task_manager.abort().await;
-    }
-
-    #[tokio::test]
-    async fn incorrect_private_key_signature_should_fail() {
-        let mut task_manager = TaskManager::default();
-
-        // The transaction was sent with this service and the tx data is stored in false_signature_txs.txt
-        let da_service = get_service(&mut task_manager).await;
-        let secp = bitcoin::secp256k1::Secp256k1::new();
-        let da_pubkey = Keypair::from_secret_key(&secp, &da_service.da_private_key.unwrap())
-            .public_key()
-            .serialize()
-            .to_vec();
-
-        let runtime_config = BitcoinServiceConfig {
-            node_url: "http://localhost:38332".to_string(),
-            node_username: "chainway".to_string(),
-            node_password: "topsecret".to_string(),
-            network: bitcoin::Network::Regtest,
-            da_private_key: Some(
-                "E9873D79C6D87DC0FB6A5778633389F4453213303DA61F20BD67FC233AA33261".to_string(), // Test key, safe to publish
-            ),
-            tx_backup_dir: get_tx_backup_dir(),
-            monitoring: None,
-            fee: None,
-        };
-
-        let (tx, _rx) = tokio::sync::mpsc::unbounded_channel();
-
-        let incorrect_service = BitcoinService::new_without_wallet_check(
-            runtime_config,
-            RollupParams {
-                to_batch_proof_prefix: vec![1, 1],
-                to_light_client_prefix: vec![2, 2],
-            },
-            tx,
-        )
-        .await
-        .expect("Error initialazing BitcoinService");
-
-        let incorrect_pub_key =
-            Keypair::from_secret_key(&secp, &incorrect_service.da_private_key.unwrap())
-                .public_key()
-                .serialize()
-                .to_vec();
-
-        let header = HeaderWrapper::new(
-            Header {
-                version: Version::from_consensus(536870912),
-                prev_blockhash: BlockHash::from_str(
-                    "31402555f54c3f89907c07e6d286c132f9984739f2b6b00cde195b10ac771522",
-                )
-                .unwrap(),
-                merkle_root: TxMerkleNode::from_str(
-                    "40642938a6cc6124246fd9601108f9671177c1834753162f19e073eaff751191",
-                )
-                .unwrap(),
-                time: 1724665818,
-                bits: CompactTarget::from_unprefixed_hex("207fffff").unwrap(),
-                nonce: 3,
-            },
-            3,
-            1,
-            WitnessMerkleNode::from_str(
-                "494880ce756f69b13811200d1e358a049ac3c3dd66e4ff7e86d4c4d3aad95939",
-            )
-            .unwrap()
-            .as_raw_hash()
-            .to_byte_array(),
-        );
-
-        let txs_str = std::fs::read_to_string("test_data/false_signature_txs.txt").unwrap();
-
-        let txdata: Vec<TransactionWrapper> = txs_str
-            .lines()
-            .map(|tx| parse_hex_transaction(tx).unwrap())
-            .map(Into::into)
-            .collect();
-
-        let block = BitcoinBlock { header, txdata };
-
-        let (txs, _, _) =
-            da_service.extract_relevant_blobs_with_proof(&block, DaNamespace::ToBatchProver);
-
-        assert_ne!(
-            txs.first().unwrap().sender.0,
-            da_pubkey,
-            "Publickey recovered incorrectly!"
-        );
-
-        assert_eq!(
-            txs.first().unwrap().sender.0,
-            incorrect_pub_key,
-            "Publickey recovered incorrectly!"
-        );
-
-        task_manager.abort().await;
-    }
-
-    #[tokio::test]
-    async fn check_signature() {
-        let mut task_manager = TaskManager::default();
-
-        let da_service = get_service(&mut task_manager).await;
-        let secp = bitcoin::secp256k1::Secp256k1::new();
-        let da_pubkey = Keypair::from_secret_key(&secp, &da_service.da_private_key.unwrap())
-            .public_key()
-            .serialize()
-            .to_vec();
-
-        // blob written in tx is: "01000000b60000002adbd76606f2bd4125080e6f44df7ba2d728409955c80b8438eb1828ddf23e3c12188eeac7ecf6323be0ed5668e21cc354fca90d8bca513d6c0a240c26afa7007b758bf2e7670fafaf6bf0015ce0ff5aa802306fc7e3f45762853ffc37180fe64a0000000001fea6ac5b8751120fb62fff67b54d2eac66aef307c7dde1d394dea1e09e43dd44c800000000000000135d23aee8cb15c890831ff36db170157acaac31df9bba6cd40e7329e608eabd0000000000000000";
-        // tx id = 0x8a1df48198a509cd91930ff44cbb92ef46e80458b1999e16aa6923171894fba3
-        // block hash = 0x4ebbe86ead2e7f397419c25b0757bea281353a0592eb692614d13f0e87c5a7ff
-        // the tx_hex = "020000000001012a2b5f4a9aef27067aff1bfe058076043667f0618075b94253d58c9f5b7b85d40000000000fdffffff01220200000000000016001421e826b290c95a5c65059b3a48e97a91f422d1330340f1148ce0807ebd683fad97376225ea2eea0dcef89f609e6e563bc5bb4f25c34d96e4741da9d84130ddb9b5a111703332983fdd20a461ae25c9434cde1e9d8733fd60012044e67148e60dd2ab07bb2505f2e3e9298aada763dd4635bce71bcf2f96a6691aac0063010107736f762d627463010240cc4b23d2cb3e22b2c57a59f24088764f39f7b789847e983b9ee9ce7682578c2b7dbdf4384e230c942b91ae5ce6b1ba33587f549fedee4d19e54ff3a8e54601e801032102588d202afcc1ee4ab5254c7847ec25b9a135bbda0f2bc69ee1a714749fd77dc9010400004cc41b7b01f845c786b10e90638b5cd88023081823b06c20b90040401052860738a7c6cd60c7358f581158bbf7e6bc92c7391efe57ed40c593d8a2e09839969526a688dd6cdf3e13965aeca8592c53b7e8bbce8f89ea5492b146f243b3e5a5035eae51c7ebe6b8bc3cab03487b71a7990116d8b5afdc53370e95bb16a7c0adbd8489749b96ad15ae448c2be3bb332f7dc39b6d967b026f9f591af96f3669f1f7c9cc7b1dd047a2c392bbd145daf11142776253e420f5eccc169afb55693d0febc27f0db159036821c044e67148e60dd2ab07bb2505f2e3e9298aada763dd4635bce71bcf2f96a6691a00000000";
-        // let header = HeaderWrapper::new(
-        //     Header {
-        //         version: Version::from_consensus(536870912),
-        //         prev_blockhash: BlockHash::from_str(
-        //             "4ebd11342b9d9e2a23b0f14c17a12bbb4f52a9290fe6a1cf313c270d5a49c2ea",
-        //         )
-        //         .unwrap(),
-        //         merkle_root: TxMerkleNode::from_str(
-        //             "a720804fbad45307b61958059c06f787a1ae10180ce91df2802a40023dea7e84",
-        //         )
-        //         .unwrap(),
-        //         time: 1723820296,
-        //         bits: CompactTarget::from_unprefixed_hex("207fffff").unwrap(),
-        //         nonce: 0,
-        //     },
-        //     3,
-        //     2273,
-        //     WitnessMerkleNode::from_str(
-        //         "ab0edbf1611637701117cfc70b878b4196be1c5e4c256609ca8b620a0838860a",
-        //     )
-        //     .unwrap()
-        //     .as_raw_hash()
-        //     .to_byte_array(),
-        // );
-
-        let txs_str = std::fs::read_to_string("test_data/mock_txs.txt").unwrap();
-
-        let txdata: Vec<_> = txs_str
-            .lines()
-            .map(|tx| parse_hex_transaction(tx).unwrap())
-            .collect();
-
-        let txs = get_relevant_blobs_from_txs(txdata, &[1]);
-
-        assert_eq!(
-            txs.first().unwrap().sender.0,
-            da_pubkey,
-            "Publickey recovered incorrectly!"
-        );
-
-        task_manager.abort().await;
-    }
-=======
->>>>>>> d7f5037e
 }