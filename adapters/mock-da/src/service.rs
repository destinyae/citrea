--- conflicted
+++ resolved
@@ -1,34 +1,22 @@
 use std::collections::VecDeque;
 use std::pin::Pin;
-<<<<<<< HEAD
 use std::sync::atomic::{AtomicU64, Ordering};
-=======
 use std::sync::Mutex;
->>>>>>> 081ca9c5
 use std::task::{Context, Poll};
 use std::time::Duration;
 
 use async_trait::async_trait;
 use pin_project::pin_project;
 use sha2::Digest;
-<<<<<<< HEAD
-use sov_rollup_interface::da::{BlockHeaderTrait, DaSpec};
-use sov_rollup_interface::maybestd::sync::Arc;
-use sov_rollup_interface::services::da::{DaService, SlotData};
-use tokio::sync::{broadcast, RwLock};
-=======
 use sov_rollup_interface::da::{BlockHeaderTrait, DaSpec, Time};
 use sov_rollup_interface::maybestd::sync::Arc;
 use sov_rollup_interface::services::da::{DaService, SlotData};
 use tokio::sync::{broadcast, RwLock, RwLockWriteGuard};
->>>>>>> 081ca9c5
 use tokio::time;
 
 use crate::types::{MockAddress, MockBlob, MockBlock, MockDaVerifier};
 use crate::verifier::MockDaSpec;
 use crate::{MockBlockHeader, MockHash};
-<<<<<<< HEAD
-=======
 
 const GENESIS_HEADER: MockBlockHeader = MockBlockHeader {
     prev_hash: MockHash([0; 32]),
@@ -68,35 +56,21 @@
         }
     }
 }
->>>>>>> 081ca9c5
 
 #[derive(Clone)]
 /// DaService used in tests.
 /// Currently only supports single blob per block.
-<<<<<<< HEAD
-/// Finalized blocks are removed after being read, except last one.
-/// Height of the first submitted block is 0.
-/// It can be used in multithreaded environment with single reader and multiple submitters
-/// Multiple consumers produce inconsistent results.
-=======
 /// Height of the first submitted block is 1.
 /// Submitted blocks are kept indefinitely in memory.
->>>>>>> 081ca9c5
 pub struct MockDaService {
     sequencer_da_address: MockAddress,
     blocks: Arc<RwLock<VecDeque<MockBlock>>>,
     /// How many blocks should be submitted, before block is finalized. 0 means instant finality.
     blocks_to_finality: u32,
     /// Used for calculating correct finality from state of `blocks`
-<<<<<<< HEAD
-    last_finalized_height: Arc<AtomicU64>,
-    finalized_header_sender: broadcast::Sender<MockBlockHeader>,
-    wait_attempts: usize,
-=======
     finalized_header_sender: broadcast::Sender<MockBlockHeader>,
     wait_attempts: usize,
     planned_fork: Arc<Mutex<Option<PlannedFork>>>,
->>>>>>> 081ca9c5
 }
 
 impl MockDaService {
@@ -119,24 +93,14 @@
             sequencer_da_address,
             blocks: Arc::new(Default::default()),
             blocks_to_finality,
-<<<<<<< HEAD
-            last_finalized_height: Arc::new(AtomicU64::new(0)),
-            finalized_header_sender: tx,
-            wait_attempts: 100_0000,
-=======
             finalized_header_sender: tx,
             wait_attempts: 100_0000,
             planned_fork: Arc::new(Mutex::new(None)),
->>>>>>> 081ca9c5
         }
     }
 
     async fn wait_for_height(&self, height: u64) -> anyhow::Result<()> {
-<<<<<<< HEAD
-        // Waits self.wait_attempts * 10ms to get finalized header
-=======
         // Waits self.wait_attempts * 10ms to get block at height
->>>>>>> 081ca9c5
         for _ in 0..self.wait_attempts {
             {
                 if self
@@ -150,27 +114,6 @@
                 }
             }
             time::sleep(Duration::from_millis(10)).await;
-<<<<<<< HEAD
-        }
-
-        anyhow::bail!("No blob at height={height} has been sent in time")
-    }
-}
-
-#[pin_project]
-/// Stream of finalized headers
-pub struct MockDaBlockHeaderStream {
-    #[pin]
-    inner: tokio_stream::wrappers::BroadcastStream<MockBlockHeader>,
-}
-
-impl MockDaBlockHeaderStream {
-    /// Create new stream of finalized headers
-    pub fn new(receiver: broadcast::Receiver<MockBlockHeader>) -> Self {
-        Self {
-            inner: tokio_stream::wrappers::BroadcastStream::new(receiver),
-=======
->>>>>>> 081ca9c5
         }
         anyhow::bail!(
             "No block at height={height} has been sent in {:?}",
@@ -326,17 +269,6 @@
     }
 }
 
-impl futures::Stream for MockDaBlockHeaderStream {
-    type Item = Result<MockBlockHeader, anyhow::Error>;
-
-    fn poll_next(self: Pin<&mut Self>, cx: &mut Context<'_>) -> Poll<Option<Self::Item>> {
-        let this = self.project(); // Requires the pin-project crate or similar functionality
-        this.inner
-            .poll_next(cx)
-            .map(|opt| opt.map(|res| res.map_err(Into::into)))
-    }
-}
-
 #[async_trait]
 impl DaService for MockDaService {
     type Spec = MockDaSpec;
@@ -351,82 +283,6 @@
     /// It is possible to read non-finalized and last finalized blocks multiple times
     /// Finalized blocks must be read in order.
     async fn get_block_at(&self, height: u64) -> Result<Self::FilteredBlock, Self::Error> {
-<<<<<<< HEAD
-        // This modification was added because normally mock da creates blocks whena a transaction is sent
-        // however in the current rollup architecture l2 blocks are created before sending transactions to da layer
-        // this is because of the soft confirmation logic.
-        // Simply create the blocks that were asked, as if they are always available
-        if height > self.blocks.read().await.len() as u64 {
-            let blocks_to_publish = height - (self.blocks.read().await.len() as u64) + 1;
-
-            for _ in 0..blocks_to_publish {
-                self.send_transaction(&[1]).await?;
-            }
-        }
-
-        // Locking blocks here, so submissions has to wait
-        let blocks = self.blocks.write().await;
-
-        let oldest_available_height = blocks[0].header.height;
-        let index = height
-            .checked_sub(oldest_available_height)
-            .ok_or(anyhow::anyhow!(
-                "Block at height {} is not available anymore",
-                height
-            ))?;
-
-        // We still return error, as it is possible, that block has been consumed between `wait` and locking blocks
-        let block = blocks
-            .get(index as usize)
-            .ok_or(anyhow::anyhow!(
-                "Block at height {} is not available anymore",
-                height
-            ))?
-            .clone();
-
-        // Block that precedes last finalized block is evicted at first read.
-        // Caller can always get last finalized block, or read everything if it is called in order
-        // If readers are from multiple threads, then block will be lost.
-        // This is optimization for long-running cases
-        // Maybe simply storing all blocks is fine, all only keep 100 last finalized.
-        let last_finalized_height = self.last_finalized_height.load(Ordering::Acquire);
-        if last_finalized_height > 0 && oldest_available_height < (last_finalized_height - 1) {
-            // another modification added is that we don't remove the block from the queue
-            // as we mock the block field of stf.apply_slot, we always need the block at the
-            // same height
-            // blocks.pop_front();
-        }
-
-        Ok(block)
-    }
-
-    async fn get_last_finalized_block_header(
-        &self,
-    ) -> Result<<Self::Spec as DaSpec>::BlockHeader, Self::Error> {
-        let (blocks_len, oldest_available_height) = {
-            let blocks = self.blocks.read().await;
-            let blocks_len = blocks.len();
-            let oldest_available_height = blocks.get(0).map(|b| b.header().height()).unwrap_or(0);
-            (blocks_len, oldest_available_height)
-        };
-        let last_finalized_height = self.last_finalized_height.load(Ordering::Acquire);
-        if blocks_len < self.blocks_to_finality as usize + 1 {
-            let earliest_finalized_height = oldest_available_height
-                .checked_add(self.blocks_to_finality as u64)
-                .unwrap_or(0);
-            self.wait_for_height(earliest_finalized_height).await?;
-        }
-
-        let blocks = self.blocks.read().await;
-        let oldest_available_height = blocks[0].header().height();
-        let index = last_finalized_height
-            .checked_sub(oldest_available_height)
-            .expect("Inconsistent MockDa");
-
-        Ok(*blocks[index as usize].header())
-    }
-
-=======
         if height == 0 {
             anyhow::bail!("The lowest queryable block should be > 0");
         }
@@ -460,7 +316,6 @@
         Ok(blocks[index].header().clone())
     }
 
->>>>>>> 081ca9c5
     async fn subscribe_finalized_header(&self) -> Result<Self::HeaderStream, Self::Error> {
         let receiver = self.finalized_header_sender.subscribe();
         Ok(MockDaBlockHeaderStream::new(receiver))
@@ -471,19 +326,11 @@
     ) -> Result<<Self::Spec as DaSpec>::BlockHeader, Self::Error> {
         let blocks = self.blocks.read().await;
 
-<<<<<<< HEAD
-        blocks
-            .iter()
-            .last()
-            .map(|b| *b.header())
-            .ok_or(anyhow::anyhow!("MockChain is empty"))
-=======
         Ok(blocks
             .iter()
             .last()
             .map(|b| b.header().clone())
             .unwrap_or(GENESIS_HEADER))
->>>>>>> 081ca9c5
     }
 
     fn extract_relevant_blobs(
@@ -506,53 +353,10 @@
 
     async fn send_transaction(&self, blob: &[u8]) -> Result<(), Self::Error> {
         let mut blocks = self.blocks.write().await;
-<<<<<<< HEAD
-
-        let (previous_block_hash, height) = match blocks.iter().last().map(|b| *b.header()) {
-            None => (MockHash::from([0; 32]), 0),
-            Some(block_header) => (block_header.hash(), block_header.height + 1),
-        };
-        let data_hash = hash_to_array(blob);
-        // Hash only from single blob
-        let block_hash = block_hash(height, data_hash, previous_block_hash.into());
-
-        let blob = MockBlob::new(blob.to_vec(), self.sequencer_da_address, data_hash);
-        let header = MockBlockHeader {
-            prev_hash: previous_block_hash,
-            hash: block_hash,
-            height,
-        };
-        let block = MockBlock {
-            header,
-            validity_cond: Default::default(),
-            blobs: vec![blob],
-        };
-        blocks.push_back(block);
-
-        // Enough blocks to finalize block
-        if blocks.len() > self.blocks_to_finality as usize {
-            let oldest_available_height = blocks[0].header().height();
-            let last_finalized_height = self.last_finalized_height.load(Ordering::Acquire);
-            let last_finalized_index = last_finalized_height
-                .checked_sub(oldest_available_height)
-                .unwrap();
-            let next_index_to_finalize = blocks.len() - self.blocks_to_finality as usize - 1;
-
-            if last_finalized_index > 0 {
-                assert_eq!(next_index_to_finalize as u64, last_finalized_index + 1);
-            }
-
-            self.finalized_header_sender
-                .send(*blocks[next_index_to_finalize].header())
-                .unwrap();
-
-            let this_finalized_height = oldest_available_height + next_index_to_finalize as u64;
-            self.last_finalized_height
-                .store(this_finalized_height, Ordering::Release);
-        }
-
+        let _ = self.add_blob(blob, Default::default(), &mut blocks).await?;
         Ok(())
     }
+
     /// Convert Batch to a DA layer blob.
     fn convert_rollup_batch_to_da_blob(
         &self,
@@ -570,9 +374,6 @@
             hash_to_array(blob),
         );
         Ok((blob, vec![]))
-=======
-        let _ = self.add_blob(blob, Default::default(), &mut blocks).await?;
-        Ok(())
     }
 
     async fn send_aggregated_zk_proof(&self, proof: &[u8]) -> Result<u64, Self::Error> {
@@ -584,7 +385,6 @@
     async fn get_aggregated_proofs_at(&self, height: u64) -> Result<Vec<Vec<u8>>, Self::Error> {
         let blobs = self.get_block_at(height).await?.blobs;
         Ok(blobs.into_iter().map(|b| b.zk_proofs_data).collect())
->>>>>>> 081ca9c5
     }
 }
 
@@ -598,11 +398,6 @@
         .expect("SHA256 should be 32 bytes")
 }
 
-<<<<<<< HEAD
-fn block_hash(height: u64, data_hash: [u8; 32], prev_hash: [u8; 32]) -> MockHash {
-    let mut block_to_hash = height.to_be_bytes().to_vec();
-    block_to_hash.extend_from_slice(&data_hash[..]);
-=======
 fn block_hash(
     height: u64,
     data_hash: [u8; 32],
@@ -612,7 +407,6 @@
     let mut block_to_hash = height.to_be_bytes().to_vec();
     block_to_hash.extend_from_slice(&data_hash[..]);
     block_to_hash.extend_from_slice(&proof_hash[..]);
->>>>>>> 081ca9c5
     block_to_hash.extend_from_slice(&prev_hash[..]);
 
     MockHash::from(hash_to_array(&block_to_hash))
@@ -631,20 +425,6 @@
         let mut da = MockDaService::new(MockAddress::new([1; 32]));
         da.wait_attempts = 10;
 
-<<<<<<< HEAD
-        let last_finalized_block_response = da.get_last_finalized_block_header().await;
-        assert!(last_finalized_block_response.is_err());
-        assert_eq!(
-            "No blob at height=0 has been sent in time",
-            last_finalized_block_response.err().unwrap().to_string()
-        );
-        let head_block_header_response = da.get_head_block_header().await;
-        assert!(head_block_header_response.is_err());
-        assert_eq!(
-            "MockChain is empty",
-            head_block_header_response.err().unwrap().to_string()
-        );
-=======
         let last_finalized_header = da.get_last_finalized_block_header().await.unwrap();
         assert_eq!(GENESIS_HEADER, last_finalized_header);
 
@@ -662,7 +442,6 @@
             let has_planned_fork = da.planned_fork.lock().unwrap();
             assert!(has_planned_fork.is_none());
         }
->>>>>>> 081ca9c5
     }
 
     async fn get_finalized_headers_collector(
@@ -692,23 +471,11 @@
         blocks_to_finalization: u64,
         response: anyhow::Result<MockBlockHeader>,
     ) {
-<<<<<<< HEAD
-        if let Some(expected_finalized_height) = submit_height.checked_sub(blocks_to_finalization) {
-            assert_eq!(expected_finalized_height, response.unwrap().height());
-        } else {
-            assert!(response.is_err());
-            assert!(response
-                .err()
-                .unwrap()
-                .to_string()
-                .starts_with("No blob at height="));
-=======
         let finalized_header = response.unwrap();
         if let Some(expected_finalized_height) = submit_height.checked_sub(blocks_to_finalization) {
             assert_eq!(expected_finalized_height, finalized_header.height());
         } else {
             assert_eq!(GENESIS_HEADER, finalized_header);
->>>>>>> 081ca9c5
         }
     }
 
@@ -721,47 +488,29 @@
 
         for i in 0..num_blocks {
             let published_blob: Vec<u8> = vec![i as u8; i + 1];
-<<<<<<< HEAD
-            let i = i as u64;
+            let height = (i + 1) as u64;
 
             da.send_transaction(&published_blob).await.unwrap();
 
-            let mut block = da.get_block_at(i).await.unwrap();
-
-            assert_eq!(i, block.header.height());
-=======
-            let height = (i + 1) as u64;
-
-            da.send_transaction(&published_blob).await.unwrap();
-
             let mut block = da.get_block_at(height).await.unwrap();
 
             assert_eq!(height, block.header.height());
->>>>>>> 081ca9c5
             assert_eq!(1, block.blobs.len());
             let blob = &mut block.blobs[0];
             let retrieved_data = blob.full_data().to_vec();
             assert_eq!(published_blob, retrieved_data);
 
             let last_finalized_block_response = da.get_last_finalized_block_header().await;
-<<<<<<< HEAD
-            validate_get_finalized_header_response(i, finalization, last_finalized_block_response);
-=======
             validate_get_finalized_header_response(
                 height,
                 finalization,
                 last_finalized_block_response,
             );
->>>>>>> 081ca9c5
         }
 
         let received = collector_handle.await.unwrap();
         let heights: Vec<u64> = received.iter().map(|h| h.height()).collect();
-<<<<<<< HEAD
-        let expected_heights: Vec<u64> = (0..number_of_finalized_blocks as u64).collect();
-=======
         let expected_heights: Vec<u64> = (1..=number_of_finalized_blocks as u64).collect();
->>>>>>> 081ca9c5
         assert_eq!(expected_heights, heights);
     }
 
@@ -776,20 +525,6 @@
 
         // Submitting blobs first
         for (i, blob) in blobs.iter().enumerate() {
-<<<<<<< HEAD
-            let i = i as u64;
-            // Send transaction should pass
-            da.send_transaction(blob).await.unwrap();
-            let last_finalized_block_response = da.get_last_finalized_block_header().await;
-            validate_get_finalized_header_response(i, finalization, last_finalized_block_response);
-
-            let head_block_header = da.get_head_block_header().await.unwrap();
-            assert_eq!(i, head_block_header.height());
-        }
-
-        // Starts from 0
-        let expected_head_height = num_blocks as u64 - 1;
-=======
             let height = (i + 1) as u64;
             // Send transaction should pass
             da.send_transaction(blob).await.unwrap();
@@ -806,16 +541,11 @@
 
         // Starts from 0
         let expected_head_height = num_blocks as u64;
->>>>>>> 081ca9c5
         let expected_finalized_height = expected_head_height - finalization;
 
         // Then read
         for (i, blob) in blobs.into_iter().enumerate() {
-<<<<<<< HEAD
-            let i = i as u64;
-=======
             let i = (i + 1) as u64;
->>>>>>> 081ca9c5
 
             let mut fetched_block = da.get_block_at(i).await.unwrap();
             assert_eq!(i, fetched_block.header().height());
@@ -831,12 +561,8 @@
 
         let received = collector_handle.await.unwrap();
         let finalized_heights: Vec<u64> = received.iter().map(|h| h.height()).collect();
-<<<<<<< HEAD
-        let expected_finalized_heights: Vec<u64> = (0..number_of_finalized_blocks as u64).collect();
-=======
         let expected_finalized_heights: Vec<u64> =
             (1..=number_of_finalized_blocks as u64).collect();
->>>>>>> 081ca9c5
         assert_eq!(expected_finalized_heights, finalized_heights);
     }
 
@@ -870,8 +596,6 @@
             test_push_many_then_read(3, 10).await;
             test_push_many_then_read(5, 10).await;
         }
-<<<<<<< HEAD
-=======
 
         #[tokio::test]
         async fn read_multiple_times() {
@@ -1054,6 +778,5 @@
                 block_3_after.header().prev_hash()
             );
         }
->>>>>>> 081ca9c5
     }
 }